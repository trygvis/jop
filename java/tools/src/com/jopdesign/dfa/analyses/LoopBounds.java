/*
  This file is part of JOP, the Java Optimized Processor
    see <http://www.jopdesign.com/>

  Copyright (C) 2008, Wolfgang Puffitsch

  This program is free software: you can redistribute it and/or modify
  it under the terms of the GNU General Public License as published by
  the Free Software Foundation, either version 3 of the License, or
  (at your option) any later version.

  This program is distributed in the hope that it will be useful,
  but WITHOUT ANY WARRANTY; without even the implied warranty of
  MERCHANTABILITY or FITNESS FOR A PARTICULAR PURPOSE.  See the
  GNU General Public License for more details.

  You should have received a copy of the GNU General Public License
  along with this program.  If not, see <http://www.gnu.org/licenses/>.
*/

package com.jopdesign.dfa.analyses;

import java.util.Arrays;
import java.util.HashMap;
import java.util.Iterator;
import java.util.Map;

import org.apache.bcel.Constants;
import org.apache.bcel.classfile.LineNumberTable;
import org.apache.bcel.generic.ANEWARRAY;
import org.apache.bcel.generic.BranchInstruction;
import org.apache.bcel.generic.ConstantPushInstruction;
import org.apache.bcel.generic.GETFIELD;
import org.apache.bcel.generic.GETSTATIC;
import org.apache.bcel.generic.IINC;
import org.apache.bcel.generic.Instruction;
import org.apache.bcel.generic.InstructionHandle;
import org.apache.bcel.generic.LDC;
import org.apache.bcel.generic.LoadInstruction;
import org.apache.bcel.generic.MULTIANEWARRAY;
import org.apache.bcel.generic.MethodGen;
import org.apache.bcel.generic.NEWARRAY;
import org.apache.bcel.generic.PUTFIELD;
import org.apache.bcel.generic.PUTSTATIC;
import org.apache.bcel.generic.ReferenceType;
import org.apache.bcel.generic.StoreInstruction;
import org.apache.bcel.generic.Type;

import com.jopdesign.build.MethodInfo;
import com.jopdesign.dfa.framework.Analysis;
import com.jopdesign.dfa.framework.CallString;
import com.jopdesign.dfa.framework.Context;
import com.jopdesign.dfa.framework.ContextMap;
import com.jopdesign.dfa.framework.FlowEdge;
import com.jopdesign.dfa.framework.Interpreter;
import com.jopdesign.dfa.framework.MethodHelper;
import com.jopdesign.dfa.framework.DFAAppInfo;

public class LoopBounds implements Analysis<CallString, Map<Location, LoopBounds.ValueMapping>> {

	public static final int CALLSTRING_LENGTH = 0;

	private static final int WIDEN_LIMIT = 2;
	private static final int ASSIGN_LIMIT = 4;
	private static final int CONSTRAINT_LIMIT = 64;

	public static class ValueMapping {

		public Interval assigned;
		public Interval constrained;
		public Interval increment;
		public Location source;
		public int cnt;
		public int defscope;
		public boolean softinc;
		
		public static int scope = 0;
		public static int scopeCnt = 0;
		
		public ValueMapping() {
			assigned = new Interval();
			constrained = new Interval();
			increment = null;
			source = null;
			cnt = 0;
			defscope = scope;
			softinc = false;
		}

		public ValueMapping(int val) {
			assigned = new Interval(val, val);
			constrained = new Interval(val, val);
			increment = null;
			source = null;
			cnt = 0;
			defscope = scope;
			softinc = false;
		}
		
		public ValueMapping(ValueMapping val, boolean full) {
			assigned = new Interval(val.assigned);
			constrained = new Interval(val.constrained);
			
			if (full) {
				if (val.increment != null) {
					increment = new Interval(val.increment);
				} else {
					increment = null;
				}
				source = val.source;
				cnt = val.cnt;
				defscope = val.defscope;
				softinc = val.softinc;
			} else {
				increment = null;
				source = null;
				cnt = 0;
				defscope = scope;
				softinc = false;
			}
		}		

		public void join(ValueMapping val) {

			//System.out.print("join: "+this+", "+val+" = ");
			if (val != null) {
				final Interval old = new Interval(assigned);

				// merge assigned values
				if (cnt > ASSIGN_LIMIT) {
					assigned = new Interval();
				} else {
					assigned.join(val.assigned);
				}
				// merge constraints
				if (cnt > CONSTRAINT_LIMIT) {
					constrained = new Interval();
				} else {
					constrained.join(val.constrained);
				}
				// apply new constraints
				assigned.constrain(constrained);
				if (cnt > WIDEN_LIMIT) {
					// widen if possible
					assigned.widen(constrained);
				}

				// merge increments
				if (increment == null) {
					increment = val.increment;
					softinc = val.softinc;
				} else if (val.increment != null) {
					increment.join(val.increment);
					if (softinc || val.softinc) {
						increment.join(new Interval(0, 0));
						softinc = true;
					}
				}

				if (!old.equals(assigned)) {
					cnt++;
				}
				
				defscope = Math.max(defscope, val.defscope);
			}
			
			//System.out.println(this);
		}
		
		public boolean equals(Object o) {
			if (this == o) {
				return true;
			}
			
			ValueMapping m = (ValueMapping)o;

			boolean inceq = false;
			if (increment == null && m.increment == null) {
				inceq = true;
			} else if (increment == null || m.increment == null) {
				inceq = false;
			} else {
				inceq = increment.equals(m.increment);
			}
			
			boolean retval = inceq 
				&& assigned.equals(m.assigned)
				&& constrained.equals(m.constrained)
				//&& defscope == m.defscope
				&& softinc == m.softinc;
			
			//System.out.println("equ: "+this+" vs "+m+" -> "+retval+ " / "+(this == m));
						
			return retval;
		}

		public boolean compare(Object o) {
			if (this == o) {
				return true;
			}
			
			ValueMapping m = (ValueMapping)o;

			boolean inceq = false;
			if (increment == null) {
				inceq = true;
			} else if (m.increment == null) {
				inceq = false;
			} else {
				inceq = increment.compare(m.increment);
			}
			boolean retval = inceq
				&& assigned.compare(m.assigned)
				&& constrained.compare(m.constrained)
				//&& defscope == m.defscope
				&& softinc == m.softinc;

			//System.out.println("cmp: "+this+" vs "+m+" -> "+retval+ " / "+(this == m));
			
			return retval;
		}

		public int hashCode() {
			return assigned.hashCode()+31*constrained.hashCode()+31*31*increment.hashCode();
		}
		
		public String toString() {
			return "<"+assigned+", "+constrained+", ="+source+", #"+cnt+", +"+increment+", $"+defscope+", !"+softinc+">";				
		}
		
		public static int computeBound(ValueMapping first, ValueMapping second) {
			// basic checks
			if (//first == null ||
					first.increment == null
					// || second == null
					|| second.increment == null) {
				// System.out.println("no valid increment");
 				return -1;
			}
			// check for boundedness
			if (!first.assigned.hasLb()
					|| !first.assigned.hasUb()
					|| !second.assigned.hasLb()
					|| !second.assigned.hasUb()) {
				// System.out.println("unbounded");
				return -1;
			}
			// monotone increments?
			if (first.increment.getLb()*first.increment.getUb() <= 0
					|| second.increment.getLb()*second.increment.getUb() <= 0) {
				// System.out.println("invalid increments");
				return -1;
			}

			int firstRange = first.assigned.getUb() - first.assigned.getLb() + 1;
			int secondRange = second.assigned.getUb() - second.assigned.getLb() + 1;

			int firstBound;
			if (first.assigned.getUb() < first.assigned.getLb()) {
				firstBound = 0; //return -1;
			} else {
				firstBound = (int)Math.ceil((double)firstRange / Math.min(Math.abs(first.increment.getUb()), Math.abs(first.increment.getLb())));
			}
			int secondBound;
			if (second.assigned.getUb() < second.assigned.getLb()) {
				secondBound = 0; //return -1;
			} else {
				secondBound = (int)Math.ceil((double)secondRange / Math.min(Math.abs(second.increment.getUb()), Math.abs(second.increment.getLb())));
			}

			return Math.max(firstBound, secondBound);
		}
	}
	
	public ContextMap<CallString, Map<Location, ValueMapping>> bottom() {
		return null;
	}

	public ContextMap<CallString, Map<Location, ValueMapping>> initial(InstructionHandle stmt) {
		ContextMap<CallString, Map<Location, ValueMapping>> retval = new ContextMap<CallString, Map<Location, ValueMapping>>(new Context(), new HashMap<CallString, Map<Location, ValueMapping>>());
		
		CallString l = new CallString();
		Map<Location, ValueMapping> init = new HashMap<Location, ValueMapping>();
		
		ValueMapping value;
		
		value = new ValueMapping();
		value.assigned.setLb(0);
		value.assigned.setUb(16);		
		init.put(new Location("com.jopdesign.io.SysDevice.nrCpu"), value);
		
		retval.put(l, init);
		return retval;
	}

<<<<<<< HEAD
	private Map<InstructionHandle, ContextMap<List<HashedString>, Pair<ValueMapping>>> bounds = new HashMap<InstructionHandle, ContextMap<List<HashedString>, Pair<ValueMapping>>>();
	private Map<InstructionHandle, Integer> scopes = new HashMap<InstructionHandle, Integer>();
	private Map<InstructionHandle, ContextMap<List<HashedString>, Interval>> sizes = new HashMap<InstructionHandle, ContextMap<List<HashedString>, Interval>>();
=======
	private Map<InstructionHandle, ContextMap<CallString, Pair<ValueMapping>>> bounds = new HashMap<InstructionHandle, ContextMap<CallString, Pair<ValueMapping>>>();
	private Map<InstructionHandle, ContextMap<CallString, Integer>> scopes = new HashMap<InstructionHandle, ContextMap<CallString, Integer>>();
	private Map<InstructionHandle, ContextMap<CallString, Interval[]>> sizes = new HashMap<InstructionHandle, ContextMap<CallString, Interval[]>>();
>>>>>>> 459075ec
	
	public void initialize(MethodInfo sig, Context context) {
	}
	
	public ContextMap<CallString, Map<Location, ValueMapping>> join(
			ContextMap<CallString, Map<Location, ValueMapping>> s1,
			ContextMap<CallString, Map<Location, ValueMapping>> s2) {

		if (s1 == null) {
			return new ContextMap<CallString, Map<Location, ValueMapping>>(s2);
		}
		
		if (s2 == null) {
			return new ContextMap<CallString, Map<Location, ValueMapping>>(s1);
		}

		ContextMap<CallString, Map<Location, ValueMapping>> result = new ContextMap<CallString, Map<Location, ValueMapping>>(new Context(s1.getContext()), new HashMap<CallString, Map<Location, ValueMapping>>());
		result.putAll(s1);
		result.putAll(s2);
		
		Map<Location, ValueMapping> a = s1.get(s1.getContext().callString);
		Map<Location, ValueMapping> b = s2.get(s2.getContext().callString);

//		System.out.println("A: "+s1);
//		System.out.println("B: "+s2);
		
		Map<Location, ValueMapping> merged = new HashMap<Location, ValueMapping>(a);
		
		for (Iterator<Location> i = b.keySet().iterator(); i.hasNext(); ) {
			Location l = i.next();
			ValueMapping x = a.get(l);
			ValueMapping y = b.get(l);
			if (x != null) {
				if (!x.equals(y)) {
					ValueMapping r = new ValueMapping(x, true);
					r.join(y);
					merged.put(l, r);
				} else {
					merged.put(l, x);
				}
			} else {
				merged.put(l, y);
			}
		}
		
		result.put(s2.getContext().callString, merged);		
		
		if (result.getContext().stackPtr < 0) {
			result.getContext().stackPtr = s2.getContext().stackPtr;
		}
		if (result.getContext().syncLevel < 0) {
			result.getContext().syncLevel = s2.getContext().syncLevel;
		}
		result.getContext().threaded = Context.isThreaded();
		
//		System.out.println("R: "+result);
		
		return result;
	}

	public boolean compare(ContextMap<CallString, Map<Location, ValueMapping>> s1, ContextMap<CallString, Map<Location, ValueMapping>> s2) {

		if (s1 == null || s2 == null) {
			return false;
		}

		if (!s1.getContext().equals(s2.getContext())) {
			
			return false;
			
		} else {
			
			Map<Location, ValueMapping> a = s1.get(s1.getContext().callString);
			Map<Location, ValueMapping> b = s2.get(s1.getContext().callString);
			
			if (a == null || b == null) {
				return false;
			}

			for (Iterator<Location> i = a.keySet().iterator(); i.hasNext(); ) {
				Location l = i.next();
				if (!b.containsKey(l) || !a.get(l).compare(b.get(l))) {
					return false;
				}
			}
			
			return true;
		}
	}

	public ContextMap<CallString, Map<Location, ValueMapping>> transfer(
			InstructionHandle stmt, FlowEdge edge,
			ContextMap<CallString, Map<Location, ValueMapping>> input,
			Interpreter<CallString, Map<Location, ValueMapping>> interpreter,
			Map<InstructionHandle, ContextMap<CallString, Map<Location, ValueMapping>>> state) {

		Context context = new Context(input.getContext());
		HashMap<Location, ValueMapping> in = (HashMap<Location, ValueMapping>)input.get(context.callString);
		ContextMap<CallString, Map<Location, ValueMapping>> retval = new ContextMap<CallString, Map<Location, ValueMapping>>(context, input);

		HashMap<Location, ValueMapping> result = new HashMap<Location, ValueMapping>();
		retval.put(context.callString, result);		

		Instruction instruction = stmt.getInstruction();

<<<<<<< HEAD
//		if (context.method.startsWith("java.lang.String.<init>([B")) {
//			System.out.println(context.method+": "+stmt);
//			System.out.println("###"+context.stackPtr+" + "+instruction.produceStack(context.constPool)+" - "+instruction.consumeStack(context.constPool));		
//			System.out.println(stmt+" "+(edge.getType() == FlowEdge.TRUE_EDGE ? "TRUE" : (edge.getType() == FlowEdge.FALSE_EDGE) ? "FALSE" : "NORMAL")+" "+edge);
//			System.out.println(context.callString+"/"+context.method);
//			System.out.print(stmt.getInstruction()+":\t{ ");
//			System.out.print(input.get(context.callString));
//			System.out.println("}");
//		}		
=======
// 		System.out.println(context.method+": "+stmt);
// 		System.out.println("###"+context.stackPtr+" + "+instruction.produceStack(context.constPool)+" - "+instruction.consumeStack(context.constPool));		
// 		System.out.println(stmt+" "+(edge.getType() == FlowEdge.TRUE_EDGE ? "TRUE" : (edge.getType() == FlowEdge.FALSE_EDGE) ? "FALSE" : "NORMAL")+" "+edge);
// 		System.out.println(context.callString+"/"+context.method);
// 		System.out.print(stmt.getInstruction()+":\t{ ");
// 		System.out.print(input.get(context.callString));
// 		System.out.println("}");
		
// 		for (int i = 0; i < stmt.getTargeters().length; i++) {
// 			InstructionTargeter targeter = stmt.getTargeters()[i];
// 			if (targeter instanceof BranchInstruction) {
// 				checkScope(context, stmt);
// 				break;
// 			}
// 		}
>>>>>>> 459075ec
		
		switch (instruction.getOpcode()) {

		case Constants.ICONST_M1:
		case Constants.ICONST_0:
		case Constants.ICONST_1:
		case Constants.ICONST_2:
		case Constants.ICONST_3:
		case Constants.ICONST_4:
		case Constants.ICONST_5:
		case Constants.BIPUSH:
		case Constants.SIPUSH: {
			ConstantPushInstruction instr = (ConstantPushInstruction)instruction;
			result = new HashMap<Location, ValueMapping>(in);
			retval.put(context.callString, result);
			int value = instr.getValue().intValue();
			result.put(new Location(context.stackPtr), new ValueMapping(value));
		}
		break;
		
		case Constants.ACONST_NULL:
			result = in;
			retval.put(context.callString, result);
			break;
			
		case Constants.LDC:
		case Constants.LDC_W: {
			LDC instr = (LDC)instruction;
 			result = new HashMap<Location, ValueMapping>(in);
			retval.put(context.callString, result);
			Type type = instr.getType(context.constPool);
			if (type.equals(Type.INT)) {
				Integer value = (Integer)instr.getValue(context.constPool);
				result.put(new Location(context.stackPtr), new ValueMapping(value.intValue()));
			} else if (type.equals(Type.STRING)) {
				String value = (String)instr.getValue(context.constPool);
				String name = "char[]";
				name += "@"+context.method+":"+stmt.getPosition();	
				result.put(new Location(name+".length"), new ValueMapping(value.length()));
//				System.out.println(name+": \""+value+"\"");				
			}
		}
		break;
		
		case Constants.LDC2_W:
			result = in;
			retval.put(context.callString, result);
			break;
 
		case Constants.ISTORE_0:
		case Constants.ISTORE_1:
		case Constants.ISTORE_2:
		case Constants.ISTORE_3:
		case Constants.ISTORE: {	
			StoreInstruction instr = (StoreInstruction)instruction; 
			int index = instr.getIndex();
			for (Iterator<Location> i = in.keySet().iterator(); i.hasNext(); ) {
				Location l = i.next();
				if (l.stackLoc < context.stackPtr-1	&& l.stackLoc != index) {
					result.put(l, in.get(l));
				}
				if (l.stackLoc == context.stackPtr-1) {
					ValueMapping v = new ValueMapping(in.get(l), true);
					if (in.get(l).source == null 
							|| in.get(l).source.stackLoc != index) {
						v.defscope = ValueMapping.scope;
					}
					result.put(new Location(index), v);
				}				
			}
		}
		break;
			
		case Constants.ASTORE_0:
		case Constants.ASTORE_1:
		case Constants.ASTORE_2:
		case Constants.ASTORE_3:
		case Constants.ASTORE:
			result = in;
			retval.put(context.callString, result);
			break;	

		case Constants.ILOAD_0:
		case Constants.ILOAD_1:
		case Constants.ILOAD_2:
		case Constants.ILOAD_3:
		case Constants.ILOAD: {	
			LoadInstruction instr = (LoadInstruction)instruction; 
			filterSet(in, result, context.stackPtr);
			int index = instr.getIndex();
			for (Iterator<Location> i = in.keySet().iterator(); i.hasNext(); ) {
				Location l = i.next();
				if (l.stackLoc == index) {
					ValueMapping m = new ValueMapping(in.get(l), true);
					m.source = l;
					result.put(new Location(context.stackPtr), m);
				}				
			}
		}
		break;

		case Constants.ALOAD_0:
		case Constants.ALOAD_1:
		case Constants.ALOAD_2:
		case Constants.ALOAD_3:
		case Constants.ALOAD:
			result = in;
			retval.put(context.callString, result);
			break;	

		case Constants.ARRAYLENGTH: {	
			filterSet(in, result, context.stackPtr-1);

			DFAAppInfo p = interpreter.getProgram();
			ContextMap<String, String> receivers = p.getReceivers().get(stmt);
			Location location = new Location(context.stackPtr-1); 
			boolean valid = false;
			if (receivers != null) {
				for (Iterator<String> i = receivers.keySet().iterator(); i.hasNext(); ) {
					String arrayName = i.next();
					ValueMapping m = in.get(new Location(arrayName+".length"));
					if (m != null) {
						ValueMapping value = new ValueMapping(m, false);
						value.join(result.get(location));
						result.put(location, value);
						valid = true;
					}
				}
			}
			if (!valid) {	
				result.put(new Location(context.stackPtr-1), new ValueMapping());
			}
		}
		break;

		case Constants.PUTFIELD: {			
			PUTFIELD instr = (PUTFIELD)instruction;
			int fieldSize = instr.getFieldType(context.constPool).getSize();
			
			for (Iterator<Location> i = in.keySet().iterator(); i.hasNext(); ) {
				Location l = i.next();
				if (l.stackLoc >= 0 && l.stackLoc < context.stackPtr-1-fieldSize) {
					result.put(l, in.get(l));
				}
			}
			
//			System.out.println(context.stackPtr+","+fieldSize+": "+result);

			DFAAppInfo p = interpreter.getProgram();
			ContextMap<String, String> receivers = p.getReceivers().get(stmt);
			for (Iterator<String> i = receivers.keySet().iterator(); i.hasNext(); ) {
				
				String fieldName = i.next();
				
				String f = fieldName.substring(fieldName.lastIndexOf("."), fieldName.length());
				String strippedName;
				if (fieldName.indexOf("@") >= 0) {
					strippedName = fieldName.split("@")[0] + f;
				} else {
					strippedName = fieldName;
				}
				
//				System.out.println(fieldName+" vs "+strippedName);
				
				if (p.containsField(strippedName)) {
					for (Iterator<Location> k = in.keySet().iterator(); k.hasNext(); ) {
						Location l = k.next();
						if (!receivers.containsKey(l.heapLoc)) {
							result.put(l, in.get(l));
						}
						if (l.stackLoc == context.stackPtr-1) {
							result.put(new Location(fieldName), new ValueMapping(in.get(l), false));
						}
					}
				}
			}
		}
		break;
		
		case Constants.GETFIELD: {			
			GETFIELD instr = (GETFIELD)instruction;
			
			filterSet(in, result, context.stackPtr-1);

			DFAAppInfo p = interpreter.getProgram();
			ContextMap<String, String> receivers = p.getReceivers().get(stmt);

			Location location = new Location(context.stackPtr-1);
			boolean valid = false;
			if (receivers != null) {
				for (Iterator<String> i = receivers.keySet().iterator(); i.hasNext(); ) {
					String fieldName = i.next();

					String f = fieldName.substring(fieldName.lastIndexOf("."), fieldName.length());
					String strippedName;
					if (fieldName.indexOf("@") >= 0) {
						strippedName = fieldName.split("@")[0] + f;
					} else {
						strippedName = fieldName;
					}

//					System.out.println(fieldName+" vs "+strippedName);

					if (p.containsField(strippedName)) {
						for (Iterator<Location> k = in.keySet().iterator(); k.hasNext(); ) {
							Location l = k.next();
							if (l.heapLoc.equals(fieldName)) {
								ValueMapping value = new ValueMapping(in.get(l), false);
								value.join(result.get(location));
								result.put(location, value);
								valid = true;
							}
						}
					}
				}
			}
			if (!valid && !(instr.getFieldType(context.constPool) instanceof ReferenceType)) {
				result.put(new Location(context.stackPtr-1), new ValueMapping());				
			}
		}
		break;
		
		case Constants.PUTSTATIC: {			
			PUTSTATIC instr = (PUTSTATIC)instruction;
			int fieldSize = instr.getFieldType(context.constPool).getSize();
			
			for (Iterator<Location> i = in.keySet().iterator(); i.hasNext(); ) {
				Location l = i.next();
				if (l.stackLoc >= 0 && l.stackLoc < context.stackPtr-fieldSize) {
					result.put(l, in.get(l));
				}
			}

			DFAAppInfo p = interpreter.getProgram();
			ContextMap<String, String> receivers = p.getReceivers().get(stmt);
			for (Iterator<String> i = receivers.keySet().iterator(); i.hasNext(); ) {
				String fieldName = i.next();
				if (p.containsField(fieldName)) {
					for (Iterator<Location> k = in.keySet().iterator(); k.hasNext(); ) {
						Location l = k.next();
						if (l.stackLoc < 0 && !receivers.containsKey(l.heapLoc)) {
							result.put(l, in.get(l));
						}
						if (l.stackLoc == context.stackPtr-1) {
							result.put(new Location(fieldName), new ValueMapping(in.get(l), false));
						}
					}
				}
			}
		}
		break;

		case Constants.GETSTATIC: {			
			GETSTATIC instr = (GETSTATIC)instruction;
			
			result = new HashMap<Location, ValueMapping>(in);
			retval.put(context.callString, result);

			DFAAppInfo p = interpreter.getProgram();
			ContextMap<String, String> receivers = p.getReceivers().get(stmt);
			Location location = new Location(context.stackPtr);
			boolean valid = false;
			for (Iterator<String> i = receivers.keySet().iterator(); i.hasNext(); ) {
				String fieldName = i.next();
				if (p.containsField(fieldName)) {
					for (Iterator<Location> k = in.keySet().iterator(); k.hasNext(); ) {
						Location l = k.next();
						if (l.heapLoc.equals(fieldName)) {
							ValueMapping value = new ValueMapping(in.get(l), false);
							value.join(result.get(location));
							result.put(location, value);
							valid = true;
						}
					}
				}
			}
			if (!valid && !(instr.getFieldType(context.constPool) instanceof ReferenceType)) {
				result.put(new Location(context.stackPtr), new ValueMapping());				
			}
		}
		break;

		case Constants.IASTORE:
		case Constants.CASTORE:
		case Constants.SASTORE:
		case Constants.BASTORE: {
			
			for (Iterator<Location> i = in.keySet().iterator(); i.hasNext(); ) {
				Location l = i.next();
				if (l.stackLoc >= 0 && l.stackLoc < context.stackPtr-3) {
					result.put(l, in.get(l));
				}
			}

			DFAAppInfo p = interpreter.getProgram();
			ContextMap<String, String> receivers = p.getReceivers().get(stmt);
			for (Iterator<String> i = receivers.keySet().iterator(); i.hasNext(); ) {
				String name = i.next();
				for (Iterator<Location> k = in.keySet().iterator(); k.hasNext(); ) {
					Location l = k.next();
					if (!receivers.containsKey(l.heapLoc)) {
						result.put(l, in.get(l));
					}
					if (l.stackLoc == context.stackPtr-1) {
						// TODO: join intervals!
						result.put(new Location(name), new ValueMapping(in.get(l), false));
					}
				}
			}
		}
		break;

		case Constants.AASTORE: {
			filterSet(in, result, context.stackPtr-3);
		}
		break;
			
		case Constants.IALOAD:
		case Constants.CALOAD:
		case Constants.SALOAD:			
		case Constants.BALOAD: {
			
			filterSet(in, result, context.stackPtr-2);

			DFAAppInfo p = interpreter.getProgram();
			ContextMap<String, String> receivers = p.getReceivers().get(stmt);
			Location location = new Location(context.stackPtr-2);
			boolean valid = false;
			if (receivers != null) {
				for (Iterator<String> i = receivers.keySet().iterator(); i.hasNext(); ) {
					String name = i.next();

					for (Iterator<Location> k = in.keySet().iterator(); k.hasNext(); ) {
						Location l = k.next();
						if (l.heapLoc.equals(name)) {
							ValueMapping value = new ValueMapping(in.get(l), false);
							value.join(result.get(location));
							result.put(location, value);
							valid = true;
						}
					}
				}
			}
			if (!valid) {
				result.put(new Location(context.stackPtr-2), new ValueMapping(0));				
			}
		}
		break;
		
		case Constants.AALOAD: {
			filterSet(in, result, context.stackPtr-2);
		}
		break;
					
		case Constants.DUP: {
			for (Iterator<Location> i = in.keySet().iterator(); i.hasNext(); ) {
				Location l = i.next();
				result.put(l, in.get(l));
				if (l.stackLoc == context.stackPtr-1) {
					result.put(new Location(context.stackPtr), new ValueMapping(in.get(l), true));
				}
			}
		}
		break;
		case Constants.DUP_X1: {
			for (Iterator<Location> i = in.keySet().iterator(); i.hasNext(); ) {
				Location l = i.next();
				if (l.stackLoc < context.stackPtr-2) {
					result.put(l, in.get(l));
				}
				if (l.stackLoc == context.stackPtr-1) {
					result.put(new Location(context.stackPtr-2), new ValueMapping(in.get(l), true));
					result.put(new Location(context.stackPtr), new ValueMapping(in.get(l), true));
				}
				if (l.stackLoc == context.stackPtr-2) {
					result.put(new Location(context.stackPtr-1), new ValueMapping(in.get(l), true));
				}
			}
		}
		break;
		
		case Constants.DUP2: {
			for (Iterator<Location> i = in.keySet().iterator(); i.hasNext(); ) {
				Location l = i.next();
				result.put(l, in.get(l));
				if (l.stackLoc == context.stackPtr-2) {
					result.put(new Location(context.stackPtr), new ValueMapping(in.get(l), true));
				}
				if (l.stackLoc == context.stackPtr-1) {
					result.put(new Location(context.stackPtr+1), new ValueMapping(in.get(l), true));
				}
			}
		}
		break;
		
		case Constants.POP: {	
			filterSet(in, result, context.stackPtr-1);
		}
		break;
		
		case Constants.POP2: {	
			filterSet(in, result, context.stackPtr-2);
		}
		break;

		case Constants.IINC: {	
			IINC instr = (IINC)instruction; 
			int index = instr.getIndex();
			int increment = instr.getIncrement();
			for (Iterator<Location> i = in.keySet().iterator(); i.hasNext(); ) {
				Location l = i.next();
				if (l.stackLoc < context.stackPtr) {
					result.put(l, in.get(l));
				}
				if (l.stackLoc == index) {
					ValueMapping m = new ValueMapping(in.get(l), true);
					m.assigned.add(increment);
					m.constrained.add(increment);
					Interval operand = new Interval(increment, increment);
					
					if (m.increment != null && !m.softinc) {
						m.increment.join(operand);
					} else if (m.increment != null && m.softinc) {
						if ((m.increment.getLb() < 0 && operand.getUb() > 0)
								|| (m.increment.getUb() > 0 && operand.getLb() < 0)) {
							m.increment.join(operand);
						} else {
							m.increment = operand;
						}
						m.softinc = false;
					} else {						
						m.increment = operand;
						m.softinc = false;
					}
					result.put(l, m);
				}				
			}
		}
		break;
		
		case Constants.IADD: {
			Interval operand = new Interval();
			for (Iterator<Location> i = in.keySet().iterator(); i.hasNext(); ) {
				Location l = i.next();
				if (l.stackLoc == context.stackPtr-1) {
					operand = in.get(l).assigned;
				}
			}			
			for (Iterator<Location> i = in.keySet().iterator(); i.hasNext(); ) {
				Location l = i.next();
				if (l.stackLoc < context.stackPtr-2) {
					result.put(l, in.get(l));	
				} else if (l.stackLoc == context.stackPtr-2) {
					ValueMapping m = new ValueMapping(in.get(l), true);
					m.assigned.add(operand);
					m.constrained.add(operand);
					if (m.increment != null && !m.softinc) {
						m.increment.join(operand);
					} else if (m.increment != null && m.softinc) {
						if ((m.increment.getLb() < 0 && operand.getUb() > 0)
								|| (m.increment.getUb() > 0 && operand.getLb() < 0)) {
							m.increment.join(operand);
						} else {
							m.increment = operand;
						}
						m.softinc = false;
					} else {						
						m.increment = operand;
						m.softinc = false;
					}
					result.put(l, m);
				}
			}			

		}
		break;
		
		case Constants.ISUB: {
			Interval operand = new Interval();
			for (Iterator<Location> i = in.keySet().iterator(); i.hasNext(); ) {
				Location l = i.next();
				if (l.stackLoc == context.stackPtr-1) {
					operand = in.get(l).assigned;
				}
			}			
			for (Iterator<Location> i = in.keySet().iterator(); i.hasNext(); ) {
				Location l = i.next();
				if (l.stackLoc < context.stackPtr-2) {
					result.put(l, in.get(l));	
				} else if (l.stackLoc == context.stackPtr-2) {
					ValueMapping m = new ValueMapping(in.get(l), true);
					m.assigned.sub(operand);
					m.constrained.sub(operand);
					m.increment = new Interval();
					result.put(l, m);
				}
			}			

		}
		break;

		case Constants.INEG: {
			for (Iterator<Location> i = in.keySet().iterator(); i.hasNext(); ) {
				Location l = i.next();
				if (l.stackLoc < context.stackPtr-1) {
					result.put(l, in.get(l));
				} else if (l.stackLoc == context.stackPtr-1) {
					ValueMapping m = new ValueMapping(in.get(l), true);
					m.assigned.neg();
					m.constrained.neg();
					m.increment = new Interval();
					result.put(l, m);
				}
			}			
		}
		break;

		case Constants.IUSHR: {
			Interval operand = new Interval();
			for (Iterator<Location> i = in.keySet().iterator(); i.hasNext(); ) {
				Location l = i.next();
				if (l.stackLoc == context.stackPtr-1) {
					operand = in.get(l).assigned;
				}
			}			
			for (Iterator<Location> i = in.keySet().iterator(); i.hasNext(); ) {
				Location l = i.next();
				if (l.stackLoc < context.stackPtr-2) {
					result.put(l, in.get(l));	
				} else if (l.stackLoc == context.stackPtr-2) {
					ValueMapping m = new ValueMapping(in.get(l), true);
					m.assigned.ushr(operand);
					m.constrained.ushr(operand);
					m.increment = new Interval();
					result.put(l, m);
				}
			}			
		}
		break;
			
		case Constants.ISHR: {
			Interval operand = new Interval();
			for (Iterator<Location> i = in.keySet().iterator(); i.hasNext(); ) {
				Location l = i.next();
				if (l.stackLoc == context.stackPtr-1) {
					operand = in.get(l).assigned;
				}
			}			
			for (Iterator<Location> i = in.keySet().iterator(); i.hasNext(); ) {
				Location l = i.next();
				if (l.stackLoc < context.stackPtr-2) {
					result.put(l, in.get(l));	
				} else if (l.stackLoc == context.stackPtr-2) {
					ValueMapping m = new ValueMapping(in.get(l), true);
					m.assigned.shr(operand);
					m.constrained.shr(operand);
					m.increment = new Interval();
					result.put(l, m);
				}
			}			
		}
		break;

		case Constants.IAND:
		case Constants.IOR:
		case Constants.IXOR:
		case Constants.IMUL: 
		case Constants.IDIV: 
		case Constants.IREM:
		case Constants.ISHL: {
			// TODO: we could be more clever for some operations 
			for (Iterator<Location> i = in.keySet().iterator(); i.hasNext(); ) {
				Location l = i.next();
				if (l.stackLoc < context.stackPtr-2) {
					result.put(l, in.get(l));
				} else if (l.stackLoc == context.stackPtr-2) {
					ValueMapping m = new ValueMapping();
					result.put(l, m);
				}
			}
		}
		break;

		case Constants.I2B:
		case Constants.I2C:
		case Constants.I2S:
			// TODO: is this really correct?
			result = in;
			retval.put(context.callString, result);
			break;

		case Constants.MONITORENTER:
			result = in;
			retval.put(context.callString, result);
			context.syncLevel++;
			break;

		case Constants.MONITOREXIT:
			result = in;
			retval.put(context.callString, result);
			context.syncLevel--;
			if (context.syncLevel < 0) {
				System.err.println("Synchronization level mismatch.");
				System.exit(-1);
			}
			break;

		case Constants.CHECKCAST:
			result = in;
			retval.put(context.callString, result);
			break;
			
		case Constants.INSTANCEOF: {
			filterSet(in, result, context.stackPtr-1);
			ValueMapping bool = new ValueMapping();
			bool.assigned.setLb(0);
			bool.assigned.setUb(1);
			result.put(new Location(context.stackPtr-1), bool);
		}
		break;

		case Constants.NEW: {
			result = in;
			retval.put(context.callString, result);
		}
		break;
			
		case Constants.NEWARRAY: {
			NEWARRAY instr = (NEWARRAY)instruction;

			String name = instr.getType().toString();
			name += "@"+context.method+":"+stmt.getPosition();

			filterSet(in, result, context.stackPtr-1);

			boolean valid = false;
			for (Iterator<Location> i = in.keySet().iterator(); i.hasNext(); ) {
				Location l = i.next();
				if (l.stackLoc == context.stackPtr-1) {
					result.put(new Location(name+".length"), in.get(l));
 					recordSize(stmt, context, in.get(l).assigned);
 					valid = true;
				}
			}
			if (!valid) {
				ValueMapping v = new ValueMapping();
				result.put(new Location(name+".length"), v);
				recordSize(stmt, context, v.assigned);				
			}
		}
		break;
		
		case Constants.ANEWARRAY: {	
			ANEWARRAY instr = (ANEWARRAY)instruction;

			String name = instr.getType(context.constPool).toString()+"[]";
			name += "@"+context.method+":"+stmt.getPosition();
			//System.out.println("NEW ARRAY: "+name);

			filterSet(in, result, context.stackPtr-1);
			boolean valid = false;
			for (Iterator<Location> i = in.keySet().iterator(); i.hasNext(); ) {
				Location l = i.next();
				if (l.stackLoc == context.stackPtr-1) {
					result.put(new Location(name+".length"), in.get(l));
 					recordSize(stmt, context, in.get(l).assigned);
 					valid = true;
				}
			}
			if (!valid) {
				ValueMapping v = new ValueMapping();
				result.put(new Location(name+".length"), v);
				recordSize(stmt, context, v.assigned);				
			}
		}
		break;
		
		case Constants.MULTIANEWARRAY: {
			MULTIANEWARRAY instr = (MULTIANEWARRAY)instruction;
			int dim = instr.getDimensions();

			filterSet(in, result, context.stackPtr-dim);
			
			String type = instr.getType(context.constPool).toString();
			type = type.substring(0, type.indexOf("["));
			
			Interval [] size = new Interval[dim];
			
			for (int i = 1; i <= dim; i++) {
				String name = type;
				for (int k = 0; k < i; k++) {
					name += "[]";
				}
				name += "@"+context.method+":"+stmt.getPosition();

				boolean valid = false;
				for (Iterator<Location> k = in.keySet().iterator(); k.hasNext(); ) {
					Location l = k.next();
					if (l.stackLoc == context.stackPtr-i) {
						result.put(new Location(name+".length"), in.get(l));
						if (size[i-1] != null) {
							size[i-1].join(in.get(l).assigned);
						} else {
							size[i-1] = in.get(l).assigned;
						}
						valid = true;
					}
				}
				if (!valid) {
					ValueMapping v = new ValueMapping();
					result.put(new Location(name+".length"), v);
					size[i-1] = v.assigned;				
				}
			}
			
			recordSize(stmt, context, size);
		}
		break;

		case Constants.GOTO:
			result = in;
			retval.put(context.callString, result);
			break;
		
		case Constants.IFNULL:
		case Constants.IFNONNULL: {	
<<<<<<< HEAD
			checkScope(stmt);
=======
			checkScope(context, stmt);
>>>>>>> 459075ec
			filterSet(in, result, context.stackPtr-1);
		}
		break;
		
		case Constants.IF_ACMPEQ:
		case Constants.IF_ACMPNE: {	
<<<<<<< HEAD
			checkScope(stmt);
=======
			checkScope(context, stmt);
>>>>>>> 459075ec
			filterSet(in, result, context.stackPtr-2);
		}
		break;			
			
		case Constants.IFEQ:
		case Constants.IFNE:
		case Constants.IFLT:
		case Constants.IFGE:
		case Constants.IFLE:
		case Constants.IFGT:
<<<<<<< HEAD
			checkScope(stmt);
=======
			checkScope(context, stmt);
>>>>>>> 459075ec
			doIf(stmt, edge, context, in, result);
			break;

		case Constants.IF_ICMPEQ:
		case Constants.IF_ICMPNE:
		case Constants.IF_ICMPLT:
		case Constants.IF_ICMPGE:
		case Constants.IF_ICMPGT:
		case Constants.IF_ICMPLE:
<<<<<<< HEAD
			checkScope(stmt);
=======
			checkScope(context, stmt);
>>>>>>> 459075ec
			doIfIcmp(stmt, edge, context, in, result);
			break;

		case Constants.LOOKUPSWITCH:
		case Constants.TABLESWITCH:
			result = in;
			retval.put(context.callString, result);
			break;
			
		case Constants.INVOKEVIRTUAL:
		case Constants.INVOKEINTERFACE:
		case Constants.INVOKESTATIC:
		case Constants.INVOKESPECIAL: {
			DFAAppInfo p = interpreter.getProgram();
			ContextMap<String, String> receivers = p.getReceivers().get(stmt);
			if (receivers == null) {
				System.out.println(context.method + ": invoke "	+ instruction.toString(context.constPool.getConstantPool()) + " unknown receivers");
				result = in;
				break;
			}
			for (Iterator<String> i = receivers.keySet().iterator(); i.hasNext(); ) {
				String methodName = i.next();
				doInvoke(methodName, stmt, context, input, interpreter, state, retval);
			}
		}
		break;
		
		case Constants.ARETURN:
		case Constants.RETURN: {
			filterSet(in, result, 0);
		}
		break;						

		case Constants.IRETURN: {
			filterSet(in, result, 0);
			for (Iterator<Location> i = in.keySet().iterator(); i.hasNext(); ) {
				Location l = i.next();
				if (l.stackLoc == context.stackPtr-1) {
					result.put(new Location(0), new ValueMapping(in.get(l), false));
				}
			}
		}
		break;						

		default:
//			System.out.println("unknown instruction: "+stmt);
			result = in;
			retval.put(context.callString, result);
			break;
		}
		
//		System.out.println(stmt);
//		System.out.print(stmt.getInstruction()+":\t{ ");
//		if (retval != null) {
//			for (Iterator<Map<Location, ValueMapping>> k = retval.values().iterator(); k.hasNext(); ) {
//				Map<Location, ValueMapping> m = k.next();
//				System.out.print(m+", ");
//			}
//		}
//		System.out.println("}");
		
		context.stackPtr += instruction.produceStack(context.constPool) - instruction.consumeStack(context.constPool);
		return retval;
	}

	private void filterSet(HashMap<Location, ValueMapping> in, HashMap<Location, ValueMapping> result, int bound) {
		for (Iterator<Location> i = in.keySet().iterator(); i.hasNext(); ) {
			Location l = i.next();
			if (l.stackLoc < bound) {
				result.put(l, in.get(l));
			}
		}
	}

<<<<<<< HEAD
	private void checkScope(InstructionHandle stmt) {
		if (scopes.get(stmt) == null) {
			ValueMapping.scope = ++ValueMapping.scopeCnt;
			scopes.put(stmt, new Integer(ValueMapping.scope));
=======
	private void checkScope(Context context, InstructionHandle stmt) {
		if (scopes.get(stmt) == null) {
			scopes.put(stmt, new ContextMap<CallString, Integer>(context, new HashMap<CallString, Integer>()));
		}
		if (scopes.get(stmt).get(context.callString) == null) {
			ValueMapping.scope = ++ValueMapping.scopeCnt;
			scopes.get(stmt).put(context.callString, new Integer(ValueMapping.scope));
>>>>>>> 459075ec
		}
	}

	private void doIf(InstructionHandle stmt, FlowEdge edge, Context context,
			Map<Location, ValueMapping> in,	Map<Location, ValueMapping> result) {
		
		// copy input values
		for (Iterator<Location> i = in.keySet().iterator(); i.hasNext(); ) {
			Location l = i.next(); 
			if (l.stackLoc < context.stackPtr-1) {
				result.put(l, in.get(l));
			}
		}
		// apply constraint
		for (Iterator<Location> i = in.keySet().iterator(); i.hasNext(); ) {
			Location l = i.next(); 
			if (l.stackLoc == context.stackPtr-1 && in.get(l).source != null) {
			
				ValueMapping m = new ValueMapping(in.get(l), true);
				
				switch(stmt.getInstruction().getOpcode()) {
				case Constants.IFEQ:				
					if (edge.getType() == FlowEdge.FALSE_EDGE) {
						// != 0 cannot be expressed as interval
						// TODO: mark paths infeasible if appropriate
					} else if (edge.getType() == FlowEdge.TRUE_EDGE) {
						m.constrained.setLb(0);
						m.constrained.setUb(0);
					}
					break;
				case Constants.IFNE:
					if (edge.getType() == FlowEdge.FALSE_EDGE) {
						m.constrained.setLb(0);
						m.constrained.setUb(0);
					} else if (edge.getType() == FlowEdge.TRUE_EDGE) {						
						// != 0 cannot be expressed as interval
						// TODO: mark paths infeasible if appropriate
					}
					break;
				case Constants.IFLT:
					if (edge.getType() == FlowEdge.FALSE_EDGE) {
						m.constrained.setLb(0);
					} else if (edge.getType() == FlowEdge.TRUE_EDGE) {
						m.constrained.setUb(-1);
					}
					break;
				case Constants.IFGE:
					if (edge.getType() == FlowEdge.FALSE_EDGE) {
						m.constrained.setUb(-1);
					} else if (edge.getType() == FlowEdge.TRUE_EDGE) {
						m.constrained.setLb(0);
					}
					break;
				case Constants.IFLE:
					if (edge.getType() == FlowEdge.FALSE_EDGE) {
						m.constrained.setLb(1);
					} else if (edge.getType() == FlowEdge.TRUE_EDGE) {
						m.constrained.setUb(0);
					}
					break;
				case Constants.IFGT:
					if (edge.getType() == FlowEdge.FALSE_EDGE) {
						m.constrained.setUb(0);
					} else if (edge.getType() == FlowEdge.TRUE_EDGE) {
						m.constrained.setLb(1);
					}
					break;

				}

				if (m.assigned.getLb() > m.constrained.getUb()
						|| m.assigned.getUb() < m.constrained.getLb()) {
					//System.out.println("infeasible condition: "+m);
					//retval.clear();
					//break;
				}
				
				m.assigned.constrain(m.constrained);

				recordBound(stmt, context, edge, new ValueMapping(m, true));

				m.softinc = true;
									
				// TODO: is this really correct for all cases?
				result.put(in.get(l).source, m);
			}
		}
	}
	
	private void doIfIcmp(InstructionHandle stmt, FlowEdge edge, Context context, Map<Location, ValueMapping> in, Map<Location, ValueMapping> result) {
		// search for constraining value
		Interval constraint = null;
		for (Iterator<Location> i = in.keySet().iterator(); i.hasNext(); ) {
			Location l = i.next(); 
			if (l.stackLoc == context.stackPtr-1) {
				constraint = in.get(l).assigned;
			}
		}
		// copy input values
		for (Iterator<Location> i = in.keySet().iterator(); i.hasNext(); ) {
			Location l = i.next(); 
			if (l.stackLoc < context.stackPtr-2) {
				result.put(l, in.get(l));
			}
		}
		// apply constraint
		for (Iterator<Location> i = in.keySet().iterator(); i.hasNext(); ) {
			Location l = i.next(); 
			if (l.stackLoc == context.stackPtr-2 && in.get(l).source != null) {
			
				ValueMapping m = new ValueMapping(in.get(l), true);
				
				switch(stmt.getInstruction().getOpcode()) {
				case Constants.IF_ICMPEQ:				
					if (edge.getType() == FlowEdge.FALSE_EDGE) {
						// != Interval not expressable as Interval
						// TODO: mark paths infeasible if appropriate
					} else if (edge.getType() == FlowEdge.TRUE_EDGE) {
						if (constraint.hasLb()) {
							m.constrained.setLb(constraint.getLb());
						}
						if (constraint.hasUb()) {
							m.constrained.setUb(constraint.getUb());
						}
					}
					break;
				case Constants.IF_ICMPNE:				
					if (edge.getType() == FlowEdge.FALSE_EDGE) {
						if (constraint.hasLb()) {
							m.constrained.setLb(constraint.getLb());
						}
						if (constraint.hasUb()) {
							m.constrained.setUb(constraint.getUb());
						}
					} else if (edge.getType() == FlowEdge.TRUE_EDGE) {
						// != Interval not expressable as Interval
						// TODO: mark paths infeasible if appropriate
					}
					break;
				case Constants.IF_ICMPLT:
					if (edge.getType() == FlowEdge.FALSE_EDGE) {
						if (constraint.hasLb()) {
							m.constrained.setLb(constraint.getLb());
						}
					} else if (edge.getType() == FlowEdge.TRUE_EDGE) {
						if (constraint.hasUb()) {
							m.constrained.setUb(constraint.getUb()-1);
						}
					}
					break;
				case Constants.IF_ICMPGE:
					if (edge.getType() == FlowEdge.FALSE_EDGE) {
						if (constraint.hasUb()) {
							m.constrained.setUb(constraint.getUb()-1);
						}
					} else if (edge.getType() == FlowEdge.TRUE_EDGE) {
						if (constraint.hasLb()) {
							m.constrained.setLb(constraint.getLb());
						}
					}
					break;
				case Constants.IF_ICMPGT:
					if (edge.getType() == FlowEdge.FALSE_EDGE) {
						if (constraint.hasUb()) {
							m.constrained.setUb(constraint.getUb());
						}
					} else if (edge.getType() == FlowEdge.TRUE_EDGE) {
						if (constraint.hasLb()) {
							m.constrained.setLb(constraint.getLb()+1);
						}
					}
					break;
				case Constants.IF_ICMPLE:
					if (edge.getType() == FlowEdge.FALSE_EDGE) {
						if (constraint.hasLb()) {
							m.constrained.setLb(constraint.getLb()-1);
						}
					} else if (edge.getType() == FlowEdge.TRUE_EDGE) {
						if (constraint.hasUb()) {
							m.constrained.setUb(constraint.getUb());
						}
					}
					break;
				}

				if (m.assigned.getLb() > m.constrained.getUb()
						|| m.assigned.getUb() < m.constrained.getLb()) {
					//System.out.println("infeasible condition: "+m);
					//retval.clear();
					//break;
				}
				
				m.assigned.constrain(m.constrained);

				recordBound(stmt, context, edge, new ValueMapping(m, true));

				m.softinc = true;
				
				// TODO: is this really correct for all cases?
				result.put(in.get(l).source, m);
			}
		}
	}

	private void doInvoke(String methodName,
			InstructionHandle stmt,
			Context context,
			Map<CallString, Map<Location, ValueMapping>> input,
			Interpreter<CallString, Map<Location, ValueMapping>> interpreter,
			Map<InstructionHandle, ContextMap<CallString, Map<Location, ValueMapping>>> state,
			Map<CallString, Map<Location, ValueMapping>> result) {

		DFAAppInfo p = interpreter.getProgram();
		MethodInfo mi = p.getMethod(methodName);
		MethodGen method = mi.getMethodGen();
		methodName = method.getClassName()+"."+method.getName()+method.getSignature();

//		System.out.println(stmt+" invokes method: "+methodName);				

		if (method.isNative()) {

			handleNative(method, context, input, result);

		} else {

			// set up new context
			int varPtr = context.stackPtr - MethodHelper.getArgSize(method);
			Context c = new Context(context);
			c.stackPtr = method.getMaxLocals();
			c.constPool = method.getConstantPool();
			if (method.isSynchronized()) {
				c.syncLevel = context.syncLevel+1;
			}
			c.method = methodName;
			c.callString = c.callString.push(p.getMethod(context.method), stmt.getPosition(), CALLSTRING_LENGTH);
			
			// carry only minimal information with call
			Map<Location, ValueMapping> in = input.get(context.callString);
			Map<Location, ValueMapping> out = new HashMap<Location, ValueMapping>();
			for (Iterator<Location> k = in.keySet().iterator(); k.hasNext(); ) {
				Location l = k.next();
				if (l.stackLoc < 0) {
					out.put(l, in.get(l));
				}
				if (l.stackLoc >= varPtr) {
					out.put(new Location(l.stackLoc-varPtr), new ValueMapping(in.get(l), false));
				}
			}
			
			ContextMap<CallString, Map<Location, ValueMapping>> tmpresult = new ContextMap<CallString, Map<Location, ValueMapping>>(c, new HashMap<CallString, Map<Location, ValueMapping>>());
			tmpresult.put(c.callString, out);
					
			InstructionHandle entry = mi.getMethodGen().getInstructionList().getStart();
			state.put(entry, join(state.get(entry), tmpresult));
<<<<<<< HEAD

			//System.out.println("out: "+out.get(new Location("byte[]@com.parthus.CryptoBench.CryptoBench.performDecrypt([B[B)Ljava/lang/String;:25.length")));
=======
>>>>>>> 459075ec

			// interpret method
			Map<InstructionHandle, ContextMap<CallString, Map<Location, ValueMapping>>> r = interpreter.interpret(c, entry, state, false);

			//System.out.println(">>>>>>>>");
			
			// pull out relevant information from call
			InstructionHandle exit = mi.getMethodGen().getInstructionList().getEnd();
			if (r.get(exit) != null) {
				Map<Location, ValueMapping> returned = r.get(exit).get(c.callString);
				//System.out.println("returned: "+returned.get(new Location("byte[]@com.parthus.CryptoBench.CryptoBench.performDecrypt([B[B)Ljava/lang/String;:25.length")));
				if (returned != null) {
					for (Iterator<Location> i = returned.keySet().iterator(); i.hasNext(); ) {
						Location l = i.next();
						if (l.stackLoc < 0) {
							ValueMapping m = new ValueMapping(returned.get(l), true);
							m.join(result.get(context.callString).get(l));
							result.get(context.callString).put(l, m);
						}
						if (l.stackLoc >= 0) {
							ValueMapping m = new ValueMapping(returned.get(l), false);
							Location loc = new Location(l.stackLoc+varPtr);
							m.join(result.get(context.callString).get(loc));
							result.get(context.callString).put(loc, m);						
						}
					}
				}
			}

			//System.out.println("result: "+result.get(new Location("byte[]@com.parthus.CryptoBench.CryptoBench.performDecrypt([B[B)Ljava/lang/String;:25.length")));

			// add relevant information to result
			for (Iterator<Location> i = in.keySet().iterator(); i.hasNext(); ) {
				Location l = i.next();
				if (l.stackLoc >= 0 && l.stackLoc < context.stackPtr-MethodHelper.getArgSize(method)) {
					result.get(context.callString).put(l, new ValueMapping(in.get(l), true));
				}				
			}
		}
	}
	
	private Map<CallString, Map<Location, ValueMapping>> handleNative(MethodGen method, Context context,
			Map<CallString, Map<Location, ValueMapping>> input,
			Map<CallString, Map<Location, ValueMapping>> result) {
		
		String methodId = method.getClassName()+"."+method.getName()+method.getSignature();

		Map<Location, ValueMapping> in = input.get(context.callString);
		Map<Location, ValueMapping> out = new HashMap<Location, ValueMapping>();
	
		if (methodId.equals("com.jopdesign.sys.Native.rd(I)I")
				|| methodId.equals("com.jopdesign.sys.Native.rdMem(I)I")
				|| methodId.equals("com.jopdesign.sys.Native.rdIntMem(I)I")
				|| methodId.equals("com.jopdesign.sys.Native.getStatic(I)I")) {
			for (Iterator<Location> i = in.keySet().iterator(); i.hasNext(); ) {
				Location l = i.next();
				if (l.stackLoc < context.stackPtr-1) {
					out.put(l, in.get(l));
				}
			}
			out.put(new Location(context.stackPtr-1), new ValueMapping());
		} else if (methodId.equals("com.jopdesign.sys.Native.wr(II)V")
				|| methodId.equals("com.jopdesign.sys.Native.wrMem(II)V")
				|| methodId.equals("com.jopdesign.sys.Native.wrIntMem(II)V")
				|| methodId.equals("com.jopdesign.sys.Native.putStatic(II)V")) {
			for (Iterator<Location> i = in.keySet().iterator(); i.hasNext(); ) {
				Location l = i.next();
				if (l.stackLoc < context.stackPtr-2) {
					out.put(l, in.get(l));
				}
			}
		} else if (methodId.equals("com.jopdesign.sys.Native.toInt(Ljava/lang/Object;)I")) {
			for (Iterator<Location> i = in.keySet().iterator(); i.hasNext(); ) {
				Location l = i.next();
				if (l.stackLoc < context.stackPtr-1) {
					out.put(l, in.get(l));
				}
			}
			out.put(new Location(context.stackPtr-1), new ValueMapping());
		} else if (methodId.equals("com.jopdesign.sys.Native.toObject(I)Ljava/lang/Object;")
				|| methodId.equals("com.jopdesign.sys.Native.toIntArray(I)[I")) {
			for (Iterator<Location> i = in.keySet().iterator(); i.hasNext(); ) {
				Location l = i.next();
				if (l.stackLoc < context.stackPtr-1) {
					out.put(l, in.get(l));
				}
			}
		} else if (methodId.equals("com.jopdesign.sys.Native.getSP()I")) {
			for (Iterator<Location> i = in.keySet().iterator(); i.hasNext(); ) {
				Location l = i.next();
				if (l.stackLoc < context.stackPtr) {
					out.put(l, in.get(l));
				}
			}
			out.put(new Location(context.stackPtr), new ValueMapping());
		} else if (methodId.equals("com.jopdesign.sys.Native.toInt(Ljava/lang/Object;)I")) {
			for (Iterator<Location> i = in.keySet().iterator(); i.hasNext(); ) {
				Location l = i.next();
				if (l.stackLoc < context.stackPtr-1) {
					out.put(l, in.get(l));
				}
			}
			out.put(new Location(context.stackPtr-1), new ValueMapping());
		} else if (methodId.equals("com.jopdesign.sys.Native.condMove(IIZ)I")
				|| methodId.equals("com.jopdesign.sys.Native.condMoveRef(Ljava/lang/Object;Ljava/lang/Object;Z)Ljava/lang/Object;")) {
			for (Iterator<Location> i = in.keySet().iterator(); i.hasNext(); ) {
				Location l = i.next();
				if (l.stackLoc < context.stackPtr-3) {
					out.put(l, in.get(l));
				}
			}
		} else {
			System.err.println("Unknown native method: "+methodId);
			System.exit(-1);
		}
		
		result.put(context.callString, out);
		
		return result;
	}
	
	private void recordBound(InstructionHandle stmt, Context context, FlowEdge edge, ValueMapping bound) {
		ContextMap<CallString, Pair<ValueMapping>> map = bounds.get(stmt);
		if (map == null) {
			map = new ContextMap<CallString, Pair<ValueMapping>>(context, new HashMap<CallString, Pair<ValueMapping>>());
			bounds.put(stmt, map);
		}
		Pair<ValueMapping> b = map.get(context.callString);
		if (b == null) {
			b = new Pair<ValueMapping>();
			map.put(context.callString, b);
		}
//		System.out.println("CONDITION BOUND: "+bound);
//		System.out.println("\tin "+context.callString+"/"+context.method);
		if (edge.getType() == FlowEdge.FALSE_EDGE) {
			map.put(context.callString, new Pair<ValueMapping>(b.getFirst(), bound));
		} else if (edge.getType() == FlowEdge.TRUE_EDGE) {
			map.put(context.callString, new Pair<ValueMapping>(bound, b.getSecond()));						
		}
	}

	public Map getResult() {
		return bounds;
	}

	public int getBound(DFAAppInfo program, InstructionHandle instr) {
				
		ContextMap<CallString, Pair<ValueMapping>> r = bounds.get(instr);
		if (r == null) {
			// no bound at this point
			return -1;
		}
		
		// merge bound for all contexts
		int maxValue = -1;
		for (Iterator<CallString> k = r.keySet().iterator(); k.hasNext(); ) {
			CallString callString = k.next();
			Pair<ValueMapping> bounds = r.get(callString);

			LoopBounds.ValueMapping first = bounds.getFirst();
			LoopBounds.ValueMapping second = bounds.getSecond();

			InstructionHandle target = ((BranchInstruction)instr.getInstruction()).getTarget();
			
			if (scopes.get(target) != null) {
				if (scopes.get(target).get(callString).intValue() <= first.defscope
						|| scopes.get(target).get(callString).intValue() <= second.defscope) {
					return -1;
				}
			}
			
			if (scopes.get(instr).get(callString).intValue() <= first.defscope
					|| scopes.get(instr).get(callString).intValue() <= second.defscope) {
				return -1;
			}
			
//			if (first.softinc || second.softinc) {
//				return -1;
//			}
			
			int val = ValueMapping.computeBound(first, second);
			if (val < 0) {
				// no bound for some context
				return -1; 
			} else {
				// compute the maximum
				maxValue = Math.max(maxValue, val);
			}
		}			

		return maxValue;
	}
	
	public void printResult(DFAAppInfo program) {
		
		for (Iterator<InstructionHandle> i = bounds.keySet().iterator(); i.hasNext(); ) {
			InstructionHandle instr = i.next();

			ContextMap<CallString, Pair<ValueMapping>> r = bounds.get(instr);
			Context c = r.getContext();

			LineNumberTable lines = program.getMethod(c.method).getMethod().getLineNumberTable();
			int sourceLine = lines.getSourceLine(instr.getPosition());			

			for (Iterator<CallString> k = r.keySet().iterator(); k.hasNext(); ) {
				CallString callString = k.next();
				Pair<ValueMapping> bounds = r.get(callString);

				LoopBounds.ValueMapping first = bounds.getFirst();
				LoopBounds.ValueMapping second = bounds.getSecond();

				System.out.println(c.method+":"+sourceLine+":\t"+callString+"\t$"+scopes.get(instr)+": ");

				System.out.print("\t\ttrue:\t");
				System.out.println(first);
				System.out.print("\t\tfalse:\t");
				System.out.println(second);
				System.out.print("\t\tbound:\t");

				int val = getBound(program, instr);
				if (val >= 0) {
					System.out.println(val);
				} else {
					System.out.println("invalid");
				}
			}			
		}
	}
	
	private void recordSize(InstructionHandle stmt, Context context, Interval size) {
<<<<<<< HEAD
		ContextMap<List<HashedString>, Interval> sizeMap;
		sizeMap = sizes.get(stmt);
		if (sizeMap == null) {
			sizeMap = new ContextMap<List<HashedString>, Interval>(context, new HashMap<List<HashedString>, Interval>());
=======
		ContextMap<CallString, Interval[]> sizeMap;
		sizeMap = sizes.get(stmt);
		if (sizeMap == null) {
			sizeMap = new ContextMap<CallString, Interval[]>(context, new HashMap<CallString, Interval[]>());
		}
		Interval [] v = new Interval[1];
		v[0] = size;
		sizeMap.put(context.callString, v);
		sizes.put(stmt, sizeMap);
	}
	
	private void recordSize(InstructionHandle stmt, Context context, Interval [] size) {
		ContextMap<CallString, Interval[]> sizeMap;
		sizeMap = sizes.get(stmt);
		if (sizeMap == null) {
			sizeMap = new ContextMap<CallString, Interval[]>(context, new HashMap<CallString, Interval[]>());
>>>>>>> 459075ec
		}
		sizeMap.put(context.callString, size);
		sizes.put(stmt, sizeMap);
	}
	
<<<<<<< HEAD
	public Map<InstructionHandle, ContextMap<List<HashedString>, Interval>> getArraySizes() {
=======
	public void printSizeResult(DFAAppInfo program) {
		
		for (Iterator<InstructionHandle> i = sizes.keySet().iterator(); i.hasNext(); ) {
			InstructionHandle instr = i.next();

			ContextMap<CallString, Interval[]> r = sizes.get(instr);
			Context c = r.getContext();

			LineNumberTable lines = program.getMethod(c.method).getMethod().getLineNumberTable();
			int sourceLine = lines.getSourceLine(instr.getPosition());			

			for (Iterator<CallString> k = r.keySet().iterator(); k.hasNext(); ) {
				CallString callString = k.next();
				Interval[] bounds = r.get(callString);

				System.out.println(c.method+":"+sourceLine+":\t"+callString+": ");
				System.out.println(Arrays.asList(bounds));
			}			
		}
	}

	public Map<InstructionHandle, ContextMap<CallString, Interval[]>> getArraySizes() {
>>>>>>> 459075ec
		return sizes;
	}

}<|MERGE_RESOLUTION|>--- conflicted
+++ resolved
@@ -293,15 +293,9 @@
 		return retval;
 	}
 
-<<<<<<< HEAD
-	private Map<InstructionHandle, ContextMap<List<HashedString>, Pair<ValueMapping>>> bounds = new HashMap<InstructionHandle, ContextMap<List<HashedString>, Pair<ValueMapping>>>();
-	private Map<InstructionHandle, Integer> scopes = new HashMap<InstructionHandle, Integer>();
-	private Map<InstructionHandle, ContextMap<List<HashedString>, Interval>> sizes = new HashMap<InstructionHandle, ContextMap<List<HashedString>, Interval>>();
-=======
 	private Map<InstructionHandle, ContextMap<CallString, Pair<ValueMapping>>> bounds = new HashMap<InstructionHandle, ContextMap<CallString, Pair<ValueMapping>>>();
 	private Map<InstructionHandle, ContextMap<CallString, Integer>> scopes = new HashMap<InstructionHandle, ContextMap<CallString, Integer>>();
 	private Map<InstructionHandle, ContextMap<CallString, Interval[]>> sizes = new HashMap<InstructionHandle, ContextMap<CallString, Interval[]>>();
->>>>>>> 459075ec
 	
 	public void initialize(MethodInfo sig, Context context) {
 	}
@@ -407,17 +401,6 @@
 
 		Instruction instruction = stmt.getInstruction();
 
-<<<<<<< HEAD
-//		if (context.method.startsWith("java.lang.String.<init>([B")) {
-//			System.out.println(context.method+": "+stmt);
-//			System.out.println("###"+context.stackPtr+" + "+instruction.produceStack(context.constPool)+" - "+instruction.consumeStack(context.constPool));		
-//			System.out.println(stmt+" "+(edge.getType() == FlowEdge.TRUE_EDGE ? "TRUE" : (edge.getType() == FlowEdge.FALSE_EDGE) ? "FALSE" : "NORMAL")+" "+edge);
-//			System.out.println(context.callString+"/"+context.method);
-//			System.out.print(stmt.getInstruction()+":\t{ ");
-//			System.out.print(input.get(context.callString));
-//			System.out.println("}");
-//		}		
-=======
 // 		System.out.println(context.method+": "+stmt);
 // 		System.out.println("###"+context.stackPtr+" + "+instruction.produceStack(context.constPool)+" - "+instruction.consumeStack(context.constPool));		
 // 		System.out.println(stmt+" "+(edge.getType() == FlowEdge.TRUE_EDGE ? "TRUE" : (edge.getType() == FlowEdge.FALSE_EDGE) ? "FALSE" : "NORMAL")+" "+edge);
@@ -433,7 +416,6 @@
 // 				break;
 // 			}
 // 		}
->>>>>>> 459075ec
 		
 		switch (instruction.getOpcode()) {
 
@@ -1160,22 +1142,14 @@
 		
 		case Constants.IFNULL:
 		case Constants.IFNONNULL: {	
-<<<<<<< HEAD
-			checkScope(stmt);
-=======
 			checkScope(context, stmt);
->>>>>>> 459075ec
 			filterSet(in, result, context.stackPtr-1);
 		}
 		break;
 		
 		case Constants.IF_ACMPEQ:
 		case Constants.IF_ACMPNE: {	
-<<<<<<< HEAD
-			checkScope(stmt);
-=======
 			checkScope(context, stmt);
->>>>>>> 459075ec
 			filterSet(in, result, context.stackPtr-2);
 		}
 		break;			
@@ -1186,11 +1160,7 @@
 		case Constants.IFGE:
 		case Constants.IFLE:
 		case Constants.IFGT:
-<<<<<<< HEAD
-			checkScope(stmt);
-=======
 			checkScope(context, stmt);
->>>>>>> 459075ec
 			doIf(stmt, edge, context, in, result);
 			break;
 
@@ -1200,11 +1170,7 @@
 		case Constants.IF_ICMPGE:
 		case Constants.IF_ICMPGT:
 		case Constants.IF_ICMPLE:
-<<<<<<< HEAD
-			checkScope(stmt);
-=======
 			checkScope(context, stmt);
->>>>>>> 459075ec
 			doIfIcmp(stmt, edge, context, in, result);
 			break;
 
@@ -1279,12 +1245,6 @@
 		}
 	}
 
-<<<<<<< HEAD
-	private void checkScope(InstructionHandle stmt) {
-		if (scopes.get(stmt) == null) {
-			ValueMapping.scope = ++ValueMapping.scopeCnt;
-			scopes.put(stmt, new Integer(ValueMapping.scope));
-=======
 	private void checkScope(Context context, InstructionHandle stmt) {
 		if (scopes.get(stmt) == null) {
 			scopes.put(stmt, new ContextMap<CallString, Integer>(context, new HashMap<CallString, Integer>()));
@@ -1292,7 +1252,6 @@
 		if (scopes.get(stmt).get(context.callString) == null) {
 			ValueMapping.scope = ++ValueMapping.scopeCnt;
 			scopes.get(stmt).put(context.callString, new Integer(ValueMapping.scope));
->>>>>>> 459075ec
 		}
 	}
 
@@ -1547,11 +1506,6 @@
 					
 			InstructionHandle entry = mi.getMethodGen().getInstructionList().getStart();
 			state.put(entry, join(state.get(entry), tmpresult));
-<<<<<<< HEAD
-
-			//System.out.println("out: "+out.get(new Location("byte[]@com.parthus.CryptoBench.CryptoBench.performDecrypt([B[B)Ljava/lang/String;:25.length")));
-=======
->>>>>>> 459075ec
 
 			// interpret method
 			Map<InstructionHandle, ContextMap<CallString, Map<Location, ValueMapping>>> r = interpreter.interpret(c, entry, state, false);
@@ -1562,7 +1516,6 @@
 			InstructionHandle exit = mi.getMethodGen().getInstructionList().getEnd();
 			if (r.get(exit) != null) {
 				Map<Location, ValueMapping> returned = r.get(exit).get(c.callString);
-				//System.out.println("returned: "+returned.get(new Location("byte[]@com.parthus.CryptoBench.CryptoBench.performDecrypt([B[B)Ljava/lang/String;:25.length")));
 				if (returned != null) {
 					for (Iterator<Location> i = returned.keySet().iterator(); i.hasNext(); ) {
 						Location l = i.next();
@@ -1581,8 +1534,6 @@
 				}
 			}
 
-			//System.out.println("result: "+result.get(new Location("byte[]@com.parthus.CryptoBench.CryptoBench.performDecrypt([B[B)Ljava/lang/String;:25.length")));
-
 			// add relevant information to result
 			for (Iterator<Location> i = in.keySet().iterator(); i.hasNext(); ) {
 				Location l = i.next();
@@ -1782,12 +1733,6 @@
 	}
 	
 	private void recordSize(InstructionHandle stmt, Context context, Interval size) {
-<<<<<<< HEAD
-		ContextMap<List<HashedString>, Interval> sizeMap;
-		sizeMap = sizes.get(stmt);
-		if (sizeMap == null) {
-			sizeMap = new ContextMap<List<HashedString>, Interval>(context, new HashMap<List<HashedString>, Interval>());
-=======
 		ContextMap<CallString, Interval[]> sizeMap;
 		sizeMap = sizes.get(stmt);
 		if (sizeMap == null) {
@@ -1804,15 +1749,11 @@
 		sizeMap = sizes.get(stmt);
 		if (sizeMap == null) {
 			sizeMap = new ContextMap<CallString, Interval[]>(context, new HashMap<CallString, Interval[]>());
->>>>>>> 459075ec
 		}
 		sizeMap.put(context.callString, size);
 		sizes.put(stmt, sizeMap);
 	}
 	
-<<<<<<< HEAD
-	public Map<InstructionHandle, ContextMap<List<HashedString>, Interval>> getArraySizes() {
-=======
 	public void printSizeResult(DFAAppInfo program) {
 		
 		for (Iterator<InstructionHandle> i = sizes.keySet().iterator(); i.hasNext(); ) {
@@ -1835,7 +1776,6 @@
 	}
 
 	public Map<InstructionHandle, ContextMap<CallString, Interval[]>> getArraySizes() {
->>>>>>> 459075ec
 		return sizes;
 	}
 
