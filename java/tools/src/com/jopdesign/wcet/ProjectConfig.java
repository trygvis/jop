--- conflicted
+++ resolved
@@ -32,15 +32,9 @@
 		new StringOption("projectname","name of the 'project', used when generating reports",true);
 
 	public static final StringOption JAVA_PROCESSOR =
-<<<<<<< HEAD
-		new StringOption("java-processor","which java processor to use (jamuth, JOP, alloc)","JOP");
-	
-	public static final StringOption APP_CLASS_NAME = 
-=======
 		new StringOption("java-processor","which java processor to use (jamuth, JOP)","JOP");
 
 	public static final StringOption APP_CLASS_NAME =
->>>>>>> 1c33b7ce
 		new StringOption("app-class",
 			             "the name of the class containing the main entry point of the RTJava application",
 			             false);
