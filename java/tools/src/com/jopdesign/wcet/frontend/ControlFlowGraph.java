--- conflicted
+++ resolved
@@ -536,15 +536,10 @@
 			// if we have loop bounds from DFA analysis, use them
 			loopAnnot = dfaLoopBound(block, CallString.EMPTY, loopAnnot);
 			if(loopAnnot == null) {
-<<<<<<< HEAD
-				throw new BadAnnotationException("Could not detect loop bound: ",
-												 block,sourceRangeStart,sourceRangeStop);
-=======
 // 				throw new BadAnnotationException("No loop bound annotation",
 // 												 block,sourceRangeStart,sourceRangeStop);
 				WcetAppInfo.logger.error("No loop bound annotation"+methodInfo+":"+n);
 				loopAnnot = new LoopBound(0, 1000);
->>>>>>> cc8c67e4
 			}
 			this.annotations.put(headOfLoop,loopAnnot);
 		}
