--- conflicted
+++ resolved
@@ -20,11 +20,7 @@
 package com.jopdesign.wcet.jop;
 
 import com.jopdesign.common.ClassInfo;
-<<<<<<< HEAD
-import com.jopdesign.common.MethodInfo;
-=======
 import com.jopdesign.common.type.Signature;
->>>>>>> c1068d2f
 import com.jopdesign.wcet.WCETTool;
 import org.apache.log4j.Logger;
 
@@ -201,11 +197,7 @@
 			} else if(key.equals("-field")) {
 				addAddress("FieldOffsets", fieldOffsets, tks[1], Integer.parseInt(tks[2]));
 			} else if (key.equals("-mtab")) {
-<<<<<<< HEAD
-				String nameParts[] = MethodInfo.splitMethodName(tks[1]);
-=======
 				Signature nameParts = Signature.parse(tks[1], true);
->>>>>>> c1068d2f
 				int valIx = Integer.parseInt(tks[2]);
 				addAddress("MTabAddresses",mtabAddresses,nameParts.getMemberSignature(), valIx);
 			} else {
@@ -255,15 +247,9 @@
 				LinkInfo linkInfo;
 				String[] tks = l.split("\\s+");
 				if(tks[0].equals("static") || tks[0].equals("bytecode")) {
-<<<<<<< HEAD
-					String[] nameParts = MethodInfo.splitMethodName(tks[1]);
-					linkInfo = getOrCreateLinkInfo(nameParts[0]);
-					String objectName = nameParts[1];
-=======
 					Signature nameParts = Signature.parse(tks[1],true);
 					linkInfo = getOrCreateLinkInfo(nameParts.getClassName());
 					String objectName = nameParts.getMemberSignature();
->>>>>>> c1068d2f
 					int address = Integer.parseInt(tks[2]);
 					if(tks[0].equals("bytecode")) {
 						linkInfo.setCodeAddress(objectName, address);
