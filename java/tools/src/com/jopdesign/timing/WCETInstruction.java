/*
  This file is part of JOP, the Java Optimized Processor
    see <http://www.jopdesign.com/>

  Copyright (C) 2006-2008, Martin Schoeberl (martin@jopdesign.com)
  Copyright (C) 2006, Rasmus Ulslev Pedersen
  
  This program is free software: you can redistribute it and/or modify
  it under the terms of the GNU General Public License as published by
  the Free Software Foundation, either version 3 of the License, or
  (at your option) any later version.

  This program is distributed in the hope that it will be useful,
  but WITHOUT ANY WARRANTY; without even the implied warranty of
  MERCHANTABILITY or FITNESS FOR A PARTICULAR PURPOSE.  See the
  GNU General Public License for more details.

  You should have received a copy of the GNU General Public License
  along with this program.  If not, see <http://www.gnu.org/licenses/>.
*/

package com.jopdesign.timing;

import com.jopdesign.common.misc.MiscUtils;
import com.jopdesign.tools.JopInstr;
import org.apache.bcel.generic.Instruction;
import org.apache.bcel.generic.InstructionHandle;

import java.util.HashMap;
import java.util.Map;


/**
 * It has wcet info on byte code instruction granularity. Should we consider
 * making a class that wraps the microcodes into objects?
 */
public class WCETInstruction {

	// indicate that wcet is not available for this bytecode
	public static final int WCETNOTAVAILABLE = -1;

	// the read and write wait states, ram_cnt - 1
	// DE2 Board: r=3, w=5
	// dspio Board: r=1, w=2
	public static final int r = 1;
	public static final int w = 2;
	// cache read wait state (r-1)
	//public static final int c = 0; // if read wait state <= 1
	public static final int c = r-1; // if read wait state > 1

	// hidden load cycles
	public static final int INVOKE_HIDDEN_LOAD_CYCLES = 37;
	public static final int RETURN_HIDDEN_LOAD_CYCLES = 9;
	public static final int ARETURN_HIDDEN_LOAD_CYCLES = 10;
	public static final int FRETURN_HIDDEN_LOAD_CYCLES = 10;
	public static final int IRETURN_HIDDEN_LOAD_CYCLES = 10;
	public static final int LRETURN_HIDDEN_LOAD_CYCLES = 11;
	public static final int DRETURN_HIDDEN_LOAD_CYCLES = 11;
	public static final int MIN_HIDDEN_LOAD_CYCLES = RETURN_HIDDEN_LOAD_CYCLES; 
	// CMP: Multiprocessing with time sliced memory access (christof)
	public static boolean CMP_WCET = false;

	// Arbitration
	public static int CPUS = 8;
	public static int TIMESLOT = 10; // has to be greater r !!
	// bh: max cycles seems unnecessary: you should check statically whether
	//     the configuration is valid (e.g. timeslot > delay)
	public static final int MAX_CYCLES = 1000000;
	public static int getArbiterPeriod() { return CPUS*TIMESLOT; }
	
	// Build Instructions
	public static final int NOP = 0;
	public static final int RD = 1;
	public static final int WR = 2;
	
	// Arbitration Array
	public static boolean [] arbiter;
	
	// Static Instruction patterns
	public static WCETMemInstruction ldc;
	public static WCETMemInstruction ldc_w;
	public static WCETMemInstruction ldc2_w;
	public static WCETMemInstruction xaload;
	public static WCETMemInstruction xastore;
	public static WCETMemInstruction getstaticx;
	public static WCETMemInstruction putstatic;
	public static WCETMemInstruction getfield;
	public static WCETMemInstruction putfield;
	public static WCETMemInstruction arraylength;
	public static WCETMemInstruction jopsys_rdx;
	public static WCETMemInstruction jopsys_wrx;
	
	// Dynamic Instruction pattern dependent on cache
	public static WCETMemInstruction ireturn; 
	public static WCETMemInstruction freturn;
	public static WCETMemInstruction areturn;
	public static WCETMemInstruction lreturn;
	public static WCETMemInstruction dreturn;
	public static WCETMemInstruction returnx; // return
	public static WCETMemInstruction invokevirtual;
	public static WCETMemInstruction invokespecial; 
	public static WCETMemInstruction invokestatic; // same as invokespecial
	public static WCETMemInstruction invokeinterface;

	static {
		if (CMP_WCET){
			initCMP(CPUS, TIMESLOT);
		}
	}
	
	// FIXME: Workaround for the transition to the new timing system
	public static void initCMP(int cpus, int timeslot) {
		// Initialize 
		CMP_WCET = true;
		CPUS = cpus;
		TIMESLOT = timeslot;
		initArbiter();
		generateStaticInstr();		
	}
	
	//Native bytecodes (see jvm.asm)
	private static final int JOPSYS_INVAL = 204;
	private static final int JOPSYS_RD = 209;
	private static final int JOPSYS_WR = 210;
	private static final int JOPSYS_RDMEM = 211;
	private static final int JOPSYS_WRMEM = 212;
	private static final int JOPSYS_RDINT = 213;
	private static final int JOPSYS_WRINT = 214;
	private static final int JOPSYS_GETSP = 215;
	private static final int JOPSYS_SETSP = 216;
	private static final int JOPSYS_GETVP = 217;
	private static final int JOPSYS_SETVP = 218;
	private static final int JOPSYS_INT2EXT = 219;
	private static final int JOPSYS_EXT2INT = 220;
	private static final int JOPSYS_NOP = 221;
	private static final int GETSTATIC_REF = 224;	
	private static final int GETFIELD_REF = 226;
	private static final int GETSTATIC_LONG = 228;	
	private static final int PUTSTATIC_LONG = 229;
	private static final int GETFIELD_LONG = 230;	
	private static final int PUTFIELD_LONG = 231;
	private static final int JOPSYS_MEMCPY = 232;
	private static final int JOPSYS_GETFIELD = 233;
	private static final int JOPSYS_PUTFIELD = 234;
	private static final int JOPSYS_GETSTATIC = 238;
	private static final int JOPSYS_PUTSTATIC = 239;
	private static String ILLEGAL_OPCODE = "ILLEGAL_OPCODE";

	/**
	 * Names of opcodes.
	 */
	protected static final String[] OPCODE_NAMES = { "nop", "aconst_null",
			"iconst_m1", "iconst_0", "iconst_1", "iconst_2", "iconst_3",
			"iconst_4", "iconst_5", "lconst_0", "lconst_1", "fconst_0",
			"fconst_1", "fconst_2", "dconst_0", "dconst_1", "bipush", "sipush",
			"ldc", "ldc_w", "ldc2_w", "iload", "lload", "fload", "dload",
			"aload", "iload_0", "iload_1", "iload_2", "iload_3", "lload_0",
			"lload_1", "lload_2", "lload_3", "fload_0", "fload_1", "fload_2",
			"fload_3", "dload_0", "dload_1", "dload_2", "dload_3", "aload_0",
			"aload_1", "aload_2", "aload_3", "iaload", "laload", "faload",
			"daload", "aaload", "baload", "caload", "saload", "istore",
			"lstore", "fstore", "dstore", "astore", "istore_0", "istore_1",
			"istore_2", "istore_3", "lstore_0", "lstore_1", "lstore_2",
			"lstore_3", "fstore_0", "fstore_1", "fstore_2", "fstore_3",
			"dstore_0", "dstore_1", "dstore_2", "dstore_3", "astore_0",
			"astore_1", "astore_2", "astore_3", "iastore", "lastore",
			"fastore", "dastore", "aastore", "bastore", "castore", "sastore",
			"pop", "pop2", "dup", "dup_x1", "dup_x2", "dup2", "dup2_x1",
			"dup2_x2", "swap", "iadd", "ladd", "fadd", "dadd", "isub", "lsub",
			"fsub", "dsub", "imul", "lmul", "fmul", "dmul", "idiv", "ldiv",
			"fdiv", "ddiv", "irem", "lrem", "frem", "drem", "ineg", "lneg",
			"fneg", "dneg", "ishl", "lshl", "ishr", "lshr", "iushr", "lushr",
			"iand", "land", "ior", "lor", "ixor", "lxor", "iinc", "i2l", "i2f",
			"i2d", "l2i", "l2f", "l2d", "f2i", "f2l", "f2d", "d2i", "d2l",
			"d2f", "i2b", "i2c", "i2s", "lcmp", "fcmpl", "fcmpg", "dcmpl",
			"dcmpg", "ifeq", "ifne", "iflt", "ifge", "ifgt", "ifle",
			"if_icmpeq", "if_icmpne", "if_icmplt", "if_icmpge", "if_icmpgt",
			"if_icmple", "if_acmpeq", "if_acmpne", "goto", "jsr", "ret",
			"tableswitch", "lookupswitch", "ireturn", "lreturn", "freturn",
			"dreturn", "areturn", "return", "getstatic", "putstatic",
			"getfield", "putfield", "invokevirtual", "invokespecial",
			"invokestatic", "invokeinterface", ILLEGAL_OPCODE, "new",
			"newarray", "anewarray", "arraylength", "athrow", "checkcast",
			"instanceof", "monitorenter", "monitorexit", "wide",
			"multianewarray", "ifnull", "ifnonnull", "goto_w", "jsr_w",
			"breakpoint", ILLEGAL_OPCODE, ILLEGAL_OPCODE, ILLEGAL_OPCODE,
			ILLEGAL_OPCODE, ILLEGAL_OPCODE, ILLEGAL_OPCODE, ILLEGAL_OPCODE,
			ILLEGAL_OPCODE, ILLEGAL_OPCODE, ILLEGAL_OPCODE, ILLEGAL_OPCODE,
			ILLEGAL_OPCODE, ILLEGAL_OPCODE, ILLEGAL_OPCODE, ILLEGAL_OPCODE,
			ILLEGAL_OPCODE, ILLEGAL_OPCODE, ILLEGAL_OPCODE, ILLEGAL_OPCODE,
			ILLEGAL_OPCODE, ILLEGAL_OPCODE, ILLEGAL_OPCODE, ILLEGAL_OPCODE,
			ILLEGAL_OPCODE, ILLEGAL_OPCODE, ILLEGAL_OPCODE, ILLEGAL_OPCODE,
			ILLEGAL_OPCODE, ILLEGAL_OPCODE, ILLEGAL_OPCODE, ILLEGAL_OPCODE,
			ILLEGAL_OPCODE, ILLEGAL_OPCODE, ILLEGAL_OPCODE, ILLEGAL_OPCODE,
			ILLEGAL_OPCODE, ILLEGAL_OPCODE, ILLEGAL_OPCODE, ILLEGAL_OPCODE,
			ILLEGAL_OPCODE, ILLEGAL_OPCODE, ILLEGAL_OPCODE, ILLEGAL_OPCODE,
			ILLEGAL_OPCODE, ILLEGAL_OPCODE, ILLEGAL_OPCODE, ILLEGAL_OPCODE,
			ILLEGAL_OPCODE, ILLEGAL_OPCODE, ILLEGAL_OPCODE, ILLEGAL_OPCODE,
			ILLEGAL_OPCODE, ILLEGAL_OPCODE };

	// TODO: make those missing (the rup/ms specific ones, but are they
	// reachable?)

	/**
	 * Same as getWCET, but using the handle. 
	 * 
	 * @param ih
	 * @param pmiss true if the cache is missed and false if there is a cache hit
	 * @return wcet or WCETNOTAVAILABLE (-1)
	 */
	public static int getCyclesFromHandle(InstructionHandle ih, boolean pmiss, int n) {
		Instruction ins = ih.getInstruction();
		int opcode = ins.getOpcode();

		return getCycles(opcode, pmiss, n);
	}

	/**
	 * Get the name using the opcode. Used when WCA toWCAString().
	 * 
	 * @param opcode
	 * @return name or "ILLEGAL_OPCODE"
	 */
	static String getNameFromOpcode(int opcode) {
		return OPCODE_NAMES[opcode];
	}

	/**
	 * See the WCET values
	 * @return table body of opcodes with info
	 */

	public static String toWCAString() {
		StringBuffer sb = new StringBuffer();

		sb.append("Table of WCETInstruction cycles\n");
		sb
				.append("=============================================================\n");
		sb
				.append("Instruction               Hit cycles  Miss cycles  Mich. info\n");
		sb.append("                            n=0/1000     n=0/1000\n");
		sb
				.append("-------------------------------------------------------------\n");

		for (int op = 0; op <= 255; op++) {
			// name (25)
			String str = new String("[" + op + "] " + getNameFromOpcode(op));
			sb.append(MiscUtils.postpad(str, 25));

			//hit n={0,1000}
			String hitstr = getCycles(op, false, 0) + "/"
					+ getCycles(op, false, 1000);
			hitstr = MiscUtils.prepad(hitstr, 12);

			//miss n={0,1000}
			String missstr = getCycles(op, true, 0) + "/"
					+ getCycles(op, true, 1000);
			missstr = MiscUtils.prepad(missstr, 12);

			sb.append(hitstr + missstr + "\n");
		}
		sb
				.append("=============================================================\n");
		sb.append("Info: b(n=1000)=" + calculateB(false, 1000) + " c=" + c + " r=" + r
				+ " w=" + w + "\n");
		sb
				.append("Signatures: V void, Z boolean, B byte, C char, S short, I int, J long, F float, D double, L class, [ array\n");
		return sb.toString();
	}

	public static void main(String[] args) {
					
		for (int i=0; i<256; ++i) {
			int cnt = getCycles(i, false, 0);
			if (cnt==-1) cnt = 1000;
			System.out.println(i+"\t"+cnt);
		}
	}
	
	/**
	 * Returns the wcet count for the instruction.
	 * 
	 * @see table D.1 in ms thesis
	 * @param opcode
	 * @param pmiss <code>true</code> if the invoke/return instruction referenced by 
	 * 		  <code>opcode</code> causes a cache miss, and <code>false</code> otherwise 
	 * @param n for invoke/return instructions, the length of the receiver/caller in words,
	 * 		  0 otherwise
	 * @return wcet cycle count or -1 if wcet not available
	 */
	public static int getCycles(int opcode, boolean pmiss, int n) {
		int wcet = -1;
		// cache load time
		int loadTime = calculateB(!pmiss, n);
		switch (opcode) {
		// NOP = 0
		case org.apache.bcel.Constants.NOP:
			wcet = 1;
			break;
		// ACONST_NULL = 1
		case org.apache.bcel.Constants.ACONST_NULL:
			wcet = 1;
			break;
		// ICONST_M1 = 2
		case org.apache.bcel.Constants.ICONST_M1:
			wcet = 1;
			break;
		// ICONST_0 = 3
		case org.apache.bcel.Constants.ICONST_0:
			wcet = 1;
			break;
		// ICONST_1 = 4
		case org.apache.bcel.Constants.ICONST_1:
			wcet = 1;
			break;
		// ICONST_2 = 5
		case org.apache.bcel.Constants.ICONST_2:
			wcet = 1;
			break;
		// ICONST_3 = 6
		case org.apache.bcel.Constants.ICONST_3:
			wcet = 1;
			break;
		// ICONST_4 = 7
		case org.apache.bcel.Constants.ICONST_4:
			wcet = 1;
			break;
		// ICONST_5 = 8
		case org.apache.bcel.Constants.ICONST_5:
			wcet = 1;
			break;
		// LCONST_0 = 9
		case org.apache.bcel.Constants.LCONST_0:
			wcet = 2;
			break;
		// LCONST_1 = 10
		case org.apache.bcel.Constants.LCONST_1:
			wcet = 2;
			break;
		// FCONST_0 = 11
		case org.apache.bcel.Constants.FCONST_0:
			wcet = 1;
			break;
		// FCONST_1 = 12
		case org.apache.bcel.Constants.FCONST_1:
			wcet = -1;
			break;
		// FCONST_2 = 13
		case org.apache.bcel.Constants.FCONST_2:
			wcet = -1;
			break;
		// DCONST_0 = 14
		case org.apache.bcel.Constants.DCONST_0:
			wcet = 2;
			break;
		// DCONST_1 = 15
		case org.apache.bcel.Constants.DCONST_1:
			wcet = -1;
			break;
		// BIPUSH = 16
		case org.apache.bcel.Constants.BIPUSH:
			wcet = 2;
			break;
		// SIPUSH = 17
		case org.apache.bcel.Constants.SIPUSH:
			wcet = 3;
			break;
		// LDC = 18
		case org.apache.bcel.Constants.LDC:
			wcet = 7 + r;
			if (CMP_WCET==true)
				wcet = ldc.wcet;
			break;
		// LDC_W = 19
		case org.apache.bcel.Constants.LDC_W:
			wcet = 8 + r;
			if (CMP_WCET==true)
				wcet = ldc_w.wcet;
			break;
		// LDC2_W = 20
		case org.apache.bcel.Constants.LDC2_W:
			wcet = 17;
			if (r > 2) {
				wcet += r - 2;
			}
			if (r > 1) {
				wcet += r - 1;
			}
			if (CMP_WCET==true){
				wcet = ldc2_w.wcet;
			}
			break;
		// ILOAD = 21
		case org.apache.bcel.Constants.ILOAD:
			wcet = 2;
			break;
		// LLOAD = 22
		case org.apache.bcel.Constants.LLOAD:
			wcet = 11;
			break;
		// FLOAD = 23
		case org.apache.bcel.Constants.FLOAD:
			wcet = 2;
			break;
		// DLOAD = 24
		case org.apache.bcel.Constants.DLOAD:
			wcet = 11;
			break;
		// ALOAD = 25
		case org.apache.bcel.Constants.ALOAD:
			wcet = 2;
			break;
		// ILOAD_0 = 26
		case org.apache.bcel.Constants.ILOAD_0:
			wcet = 1;
			break;
		// ILOAD_1 = 27
		case org.apache.bcel.Constants.ILOAD_1:
			wcet = 1;
			break;
		// ILOAD_2 = 28
		case org.apache.bcel.Constants.ILOAD_2:
			wcet = 1;
			break;
		// ILOAD_3 = 29
		case org.apache.bcel.Constants.ILOAD_3:
			wcet = 1;
			break;
		// LLOAD_0 = 30
		case org.apache.bcel.Constants.LLOAD_0:
			wcet = 2;
			break;
		// LLOAD_1 = 31
		case org.apache.bcel.Constants.LLOAD_1:
			wcet = 2;
			break;
		// LLOAD_2 = 32
		case org.apache.bcel.Constants.LLOAD_2:
			wcet = 2;
			break;
		// LLOAD_3 = 33
		case org.apache.bcel.Constants.LLOAD_3:
			wcet = 11;
			break;
		// FLOAD_0 = 34
		case org.apache.bcel.Constants.FLOAD_0:
			wcet = 1;
			break;
		// FLOAD_1 = 35
		case org.apache.bcel.Constants.FLOAD_1:
			wcet = 1;
			break;
		// FLOAD_2 = 36
		case org.apache.bcel.Constants.FLOAD_2:
			wcet = 1;
			break;
		// FLOAD_3 = 37
		case org.apache.bcel.Constants.FLOAD_3:
			wcet = 1;
			break;
		// DLOAD_0 = 38
		case org.apache.bcel.Constants.DLOAD_0:
			wcet = 2;
			break;
		// DLOAD_1 = 39
		case org.apache.bcel.Constants.DLOAD_1:
			wcet = 2;
			break;
		// DLOAD_2 = 40
		case org.apache.bcel.Constants.DLOAD_2:
			wcet = 2;
			break;
		// DLOAD_3 = 41
		case org.apache.bcel.Constants.DLOAD_3:
			wcet = 11;
			break;
		// ALOAD_0 = 42
		case org.apache.bcel.Constants.ALOAD_0:
			wcet = 1;
			break;
		// ALOAD_1 = 43
		case org.apache.bcel.Constants.ALOAD_1:
			wcet = 1;
			break;
		// ALOAD_2 = 44
		case org.apache.bcel.Constants.ALOAD_2:
			wcet = 1;
			break;
		// ALOAD_3 = 45
		case org.apache.bcel.Constants.ALOAD_3:
			wcet = 1;
			break;
		// IALOAD = 46
		case org.apache.bcel.Constants.IALOAD:
			wcet = 6 + 3*r;			
			if (CMP_WCET==true)
				wcet = xaload.wcet;
			break;
			
		// LALOAD = 47
		case org.apache.bcel.Constants.LALOAD:
			if(CMP_WCET==false){
				wcet = 43+4*r;}
			else{
				wcet = -1;} // not yet implemented
			break;
		// FALOAD = 48
		case org.apache.bcel.Constants.FALOAD:
			wcet = 6 + 3*r;			
			if (CMP_WCET==true)
				wcet = xaload.wcet;
			break;
		// DALOAD = 49
		case org.apache.bcel.Constants.DALOAD:
			if(CMP_WCET==false){
				wcet = 43+4*r;}
			else{
				wcet = -1;} // not yet implemented
			break;
		// AALOAD = 50
		case org.apache.bcel.Constants.AALOAD:
			wcet = 6 + 3*r;			
			if (CMP_WCET==true)
				wcet = xaload.wcet;
			break;
		// BALOAD = 51
		case org.apache.bcel.Constants.BALOAD:
			wcet = 6 + 3*r;			
			if (CMP_WCET==true)
				wcet = xaload.wcet;
			break;
		// CALOAD = 52
		case org.apache.bcel.Constants.CALOAD:
			wcet = 6 + 3*r;			
			if (CMP_WCET==true)
				wcet = xaload.wcet;
			break;
		// SALOAD = 53
		case org.apache.bcel.Constants.SALOAD:
			wcet = 6 + 3*r;			
			if (CMP_WCET==true)
				wcet = xaload.wcet;
			break;
		// ISTORE = 54
		case org.apache.bcel.Constants.ISTORE:
			wcet = 2;
			break;
		// LSTORE = 55
		case org.apache.bcel.Constants.LSTORE:
			wcet = 11;
			break;
		// FSTORE = 56
		case org.apache.bcel.Constants.FSTORE:
			wcet = 2;
			break;
		// DSTORE = 57
		case org.apache.bcel.Constants.DSTORE:
			wcet = 11;
			break;
		// ASTORE = 58
		case org.apache.bcel.Constants.ASTORE:
			wcet = 2;
			break;
		// ISTORE_0 = 59
		case org.apache.bcel.Constants.ISTORE_0:
			wcet = 1;
			break;
		// ISTORE_1 = 60
		case org.apache.bcel.Constants.ISTORE_1:
			wcet = 1;
			break;
		// ISTORE_2 = 61
		case org.apache.bcel.Constants.ISTORE_2:
			wcet = 1;
			break;
		// ISTORE_3 = 62
		case org.apache.bcel.Constants.ISTORE_3:
			wcet = 1;
			break;
		// LSTORE_0 = 63
		case org.apache.bcel.Constants.LSTORE_0:
			wcet = 2;
			break;
		// LSTORE_1 = 64
		case org.apache.bcel.Constants.LSTORE_1:
			wcet = 2;
			break;
		// LSTORE_2 = 65
		case org.apache.bcel.Constants.LSTORE_2:
			wcet = 2;
			break;
		// LSTORE_3 = 66
		case org.apache.bcel.Constants.LSTORE_3:
			wcet = 11;
			break;
		// FSTORE_0 = 67
		case org.apache.bcel.Constants.FSTORE_0:
			wcet = 1;
			break;
		// FSTORE_1 = 68
		case org.apache.bcel.Constants.FSTORE_1:
			wcet = 1;
			break;
		// FSTORE_2 = 69
		case org.apache.bcel.Constants.FSTORE_2:
			wcet = 1;
			break;
		// FSTORE_3 = 70
		case org.apache.bcel.Constants.FSTORE_3:
			wcet = 1;
			break;
		// DSTORE_0 = 71
		case org.apache.bcel.Constants.DSTORE_0:
			wcet = 2;
			break;
		// DSTORE_1 = 72
		case org.apache.bcel.Constants.DSTORE_1:
			wcet = 2;
			break;
		// DSTORE_2 = 73
		case org.apache.bcel.Constants.DSTORE_2:
			wcet = 2;
			break;
		// DSTORE_3 = 74
		case org.apache.bcel.Constants.DSTORE_3:
			wcet = 11;
			break;
		// ASTORE_0 = 75
		case org.apache.bcel.Constants.ASTORE_0:
			wcet = 1;
			break;
		// ASTORE_1 = 76
		case org.apache.bcel.Constants.ASTORE_1:
			wcet = 1;
			break;
		// ASTORE_2 = 77
		case org.apache.bcel.Constants.ASTORE_2:
			wcet = 1;
			break;
		// ASTORE_3 = 78
		case org.apache.bcel.Constants.ASTORE_3:
			wcet = 1;
			break;
		// IASTORE = 79
		case org.apache.bcel.Constants.IASTORE:
			wcet = 10+2*r+w;
			if (CMP_WCET==true)
				wcet = xastore.wcet;
			break;
		// LASTORE = 80
		case org.apache.bcel.Constants.LASTORE:
			if(CMP_WCET==false){
				wcet = 48+2*r+w;
				if (w > 3) {
					wcet += w - 3;}
			}
			else{
				wcet = -1;} // not yet implemented
			break;
		// FASTORE = 81
		case org.apache.bcel.Constants.FASTORE:
			wcet = 10+2*r+w;
			if (CMP_WCET==true)
				wcet = xastore.wcet;
			break;
		// DASTORE = 82
		case org.apache.bcel.Constants.DASTORE:
			if(CMP_WCET==false){
				wcet = 48+2*r+w;
				if (w > 3) {
					wcet += w - 3;}
			}
			else{
				wcet = -1;} // not yet implemented
			break;
		// AASTORE = 83
		case org.apache.bcel.Constants.AASTORE:
			// wcet = 10+2*r+w;
			// now with write barrier
			wcet = -1;
			break;
		// BASTORE = 84
		case org.apache.bcel.Constants.BASTORE:
			wcet = 10+2*r+w;
			if (CMP_WCET==true)
				wcet = xastore.wcet;
			break;
		// CASTORE = 85
		case org.apache.bcel.Constants.CASTORE:
			wcet = 10+2*r+w;
			if (CMP_WCET==true)
				wcet = xastore.wcet;
			break;
		// SASTORE = 86
		case org.apache.bcel.Constants.SASTORE:
			wcet = 10+2*r+w;
			if (CMP_WCET==true)
				wcet = xastore.wcet;
			break;
		// POP = 87
		case org.apache.bcel.Constants.POP:
			wcet = 1;
			break;
		// POP2 = 88
		case org.apache.bcel.Constants.POP2:
			wcet = 2;
			break;
		// DUP = 89
		case org.apache.bcel.Constants.DUP:
			wcet = 1;
			break;
		// DUP_X1 = 90
		case org.apache.bcel.Constants.DUP_X1:
			wcet = 5;
			break;
		// DUP_X2 = 91
		case org.apache.bcel.Constants.DUP_X2:
			wcet = 7;
			break;
		// DUP2 = 92
		case org.apache.bcel.Constants.DUP2:
			wcet = 6;
			break;
		// DUP2_X1 = 93
		case org.apache.bcel.Constants.DUP2_X1:
			wcet = 8;
			break;
		// DUP2_X2 = 94
		case org.apache.bcel.Constants.DUP2_X2:
			wcet = 10;
			break;
		// SWAP = 95
		case org.apache.bcel.Constants.SWAP:
			wcet = 4;
			break;
		// IADD = 96
		case org.apache.bcel.Constants.IADD:
			wcet = 1;
			break;
		// LADD = 97
		case org.apache.bcel.Constants.LADD:
			wcet = 26;
			break;
		// FADD = 98
		case org.apache.bcel.Constants.FADD:
			wcet = -1;
			break;
		// DADD = 99
		case org.apache.bcel.Constants.DADD:
			wcet = -1;
			break;
		// ISUB = 100
		case org.apache.bcel.Constants.ISUB:
			wcet = 1;
			break;
		// LSUB = 101
		case org.apache.bcel.Constants.LSUB:
			wcet = 38;
			break;
		// FSUB = 102
		case org.apache.bcel.Constants.FSUB:
			wcet = -1;
			break;
		// DSUB = 103
		case org.apache.bcel.Constants.DSUB:
			wcet = -1;
			break;
		// IMUL = 104
		case org.apache.bcel.Constants.IMUL:
			wcet = 19;
			break;
		// LMUL = 105
		case org.apache.bcel.Constants.LMUL:
			wcet = -1;
			break;
		// FMUL = 106
		case org.apache.bcel.Constants.FMUL:
			wcet = -1;
			break;
		// DMUL = 107
		case org.apache.bcel.Constants.DMUL:
			wcet = -1;
			break;
		// IDIV = 108
		case org.apache.bcel.Constants.IDIV:
			wcet = -1;
			break;
		// LDIV = 109
		case org.apache.bcel.Constants.LDIV:
			wcet = -1;
			break;
		// FDIV = 110
		case org.apache.bcel.Constants.FDIV:
			wcet = -1;
			break;
		// DDIV = 111
		case org.apache.bcel.Constants.DDIV:
			wcet = -1;
			break;
		// IREM = 112
		case org.apache.bcel.Constants.IREM:
			wcet = -1;
			break;
		// LREM = 113
		case org.apache.bcel.Constants.LREM:
			wcet = -1;
			break;
		// FREM = 114
		case org.apache.bcel.Constants.FREM:
			wcet = -1;
			break;
		// DREM = 115
		case org.apache.bcel.Constants.DREM:
			wcet = -1;
			break;
		// INEG = 116
		case org.apache.bcel.Constants.INEG:
			wcet = 4;
			break;
		// LNEG = 117
		case org.apache.bcel.Constants.LNEG:
			wcet = 34;
			break;
		// FNEG = 118
		case org.apache.bcel.Constants.FNEG:
			wcet = -1;
			break;
		// DNEG = 119
		case org.apache.bcel.Constants.DNEG:
			wcet = -1;
			break;
		// ISHL = 120
		case org.apache.bcel.Constants.ISHL:
			wcet = 1;
			break;
		// LSHL = 121
		case org.apache.bcel.Constants.LSHL:
			wcet = 28;
			break;
		// ISHR = 122
		case org.apache.bcel.Constants.ISHR:
			wcet = 1;
			break;
		// LSHR = 123
		case org.apache.bcel.Constants.LSHR:
			wcet = 28;
			break;
		// IUSHR = 124
		case org.apache.bcel.Constants.IUSHR:
			wcet = 1;
			break;
		// LUSHR = 125
		case org.apache.bcel.Constants.LUSHR:
			wcet = 28;
			break;
		// IAND = 126
		case org.apache.bcel.Constants.IAND:
			wcet = 1;
			break;
		// LAND = 127
		case org.apache.bcel.Constants.LAND:
			wcet = 8;
			break;
		// IOR = 128
		case org.apache.bcel.Constants.IOR:
			wcet = 1;
			break;
		// LOR = 129
		case org.apache.bcel.Constants.LOR:
			wcet = 8;
			break;
		// IXOR = 130
		case org.apache.bcel.Constants.IXOR:
			wcet = 1;
			break;
		// LXOR = 131
		case org.apache.bcel.Constants.LXOR:
			wcet = 8;
			break;
		// IINC = 132
		case org.apache.bcel.Constants.IINC:
			wcet = 8;
			break;
		// I2L = 133
		case org.apache.bcel.Constants.I2L:
			wcet = 5;
			break;
		// I2F = 134
		case org.apache.bcel.Constants.I2F:
			wcet = -1;
			break;
		// I2D = 135
		case org.apache.bcel.Constants.I2D:
			wcet = -1;
			break;
		// L2I = 136
		case org.apache.bcel.Constants.L2I:
			wcet = 3;
			break;
		// L2F = 137
		case org.apache.bcel.Constants.L2F:
			wcet = -1;
			break;
		// L2D = 138
		case org.apache.bcel.Constants.L2D:
			wcet = -1;
			break;
		// F2I = 139
		case org.apache.bcel.Constants.F2I:
			wcet = -1;
			break;
		// F2L = 140
		case org.apache.bcel.Constants.F2L:
			wcet = -1;
			break;
		// F2D = 141
		case org.apache.bcel.Constants.F2D:
			wcet = -1;
			break;
		// D2I = 142
		case org.apache.bcel.Constants.D2I:
			wcet = -1;
			break;
		// D2L = 143
		case org.apache.bcel.Constants.D2L:
			wcet = -1;
			break;
		// D2F = 144
		case org.apache.bcel.Constants.D2F:
			wcet = -1;
			break;
		// I2B = 145
		case org.apache.bcel.Constants.I2B:
			wcet = -1;
			break;
		// INT2BYTE = 145 // Old notion
		// case org.apache.bcel.Constants.INT2BYTE : wcet = -1; break;
		// I2C = 146
		case org.apache.bcel.Constants.I2C:
			wcet = 2;
			break;
		// INT2CHAR = 146 // Old notion
		// case org.apache.bcel.Constants.INT2CHAR : wcet = -1; break;
		// I2S = 147
		case org.apache.bcel.Constants.I2S:
			wcet = -1;
			break;
		// INT2SHORT = 147 // Old notion
		// case org.apache.bcel.Constants.INT2SHORT : wcet = -1; break;
		// LCMP = 148
		case org.apache.bcel.Constants.LCMP:
			wcet = 85;
			break;
		// FCMPL = 149
		case org.apache.bcel.Constants.FCMPL:
			wcet = -1;
			break;
		// FCMPG = 150
		case org.apache.bcel.Constants.FCMPG:
			wcet = -1;
			break;
		// DCMPL = 151
		case org.apache.bcel.Constants.DCMPL:
			wcet = -1;
			break;
		// DCMPG = 152
		case org.apache.bcel.Constants.DCMPG:
			wcet = -1;
			break;
		// IFEQ = 153
		case org.apache.bcel.Constants.IFEQ:
			wcet = 4;
			break;
		// IFNE = 154
		case org.apache.bcel.Constants.IFNE:
			wcet = 4;
			break;
		// IFLT = 155
		case org.apache.bcel.Constants.IFLT:
			wcet = 4;
			break;
		// IFGE = 156
		case org.apache.bcel.Constants.IFGE:
			wcet = 4;
			break;
		// IFGT = 157
		case org.apache.bcel.Constants.IFGT:
			wcet = 4;
			break;
		// IFLE = 158
		case org.apache.bcel.Constants.IFLE:
			wcet = 4;
			break;
		// IF_ICMPEQ = 159
		case org.apache.bcel.Constants.IF_ICMPEQ:
			wcet = 4;
			break;
		// IF_ICMPNE = 160
		case org.apache.bcel.Constants.IF_ICMPNE:
			wcet = 4;
			break;
		// IF_ICMPLT = 161
		case org.apache.bcel.Constants.IF_ICMPLT:
			wcet = 4;
			break;
		// IF_ICMPGE = 162
		case org.apache.bcel.Constants.IF_ICMPGE:
			wcet = 4;
			break;
		// IF_ICMPGT = 163
		case org.apache.bcel.Constants.IF_ICMPGT:
			wcet = 4;
			break;
		// IF_ICMPLE = 164
		case org.apache.bcel.Constants.IF_ICMPLE:
			wcet = 4;
			break;
		// IF_ACMPEQ = 165
		case org.apache.bcel.Constants.IF_ACMPEQ:
			wcet = 4;
			break;
		// IF_ACMPNE = 166
		case org.apache.bcel.Constants.IF_ACMPNE:
			wcet = 4;
			break;
		// GOTO = 167
		case org.apache.bcel.Constants.GOTO:
			wcet = 4;
			break;
		// JSR = 168
		case org.apache.bcel.Constants.JSR:
			wcet = -1;
			break;
		// RET = 169
		case org.apache.bcel.Constants.RET:
			wcet = -1; // TODO: Should this be 1?
			break;
		// TABLESWITCH = 170
		case org.apache.bcel.Constants.TABLESWITCH:
			wcet = -1;
			break;
		// LOOKUPSWITCH = 171
		case org.apache.bcel.Constants.LOOKUPSWITCH:
			wcet = -1;
			break;
		// IRETURN = 172
		case org.apache.bcel.Constants.IRETURN:
			wcet = 23;
			if (r > 3) {
				wcet += r - 3;
			}
			if (loadTime > IRETURN_HIDDEN_LOAD_CYCLES) {
				wcet += loadTime - IRETURN_HIDDEN_LOAD_CYCLES;
			}
			
			if(CMP_WCET==true){
				WCETMemInstruction ireturn = new WCETMemInstruction();
				ireturn.microcode = new int [wcet];
				ireturn.opcode = 172;
				generateInstruction(ireturn, pmiss, n, loadTime);				
				wcet = wcetOfInstruction(ireturn.microcode);
			}
			break;
		// LRETURN = 173
		case org.apache.bcel.Constants.LRETURN:
			wcet = 25;
			if (r > 3) {
				wcet += r - 3;
			}
			if (loadTime > LRETURN_HIDDEN_LOAD_CYCLES) {
				wcet += loadTime - LRETURN_HIDDEN_LOAD_CYCLES;
			}
			if(CMP_WCET==true){
				wcet = -1;}
			break;
		// FRETURN = 174
		case org.apache.bcel.Constants.FRETURN:
			wcet = 23;
			if (r > 3) {
				wcet += r - 3;
			}
			if (loadTime > FRETURN_HIDDEN_LOAD_CYCLES) {
				wcet += loadTime - FRETURN_HIDDEN_LOAD_CYCLES;
			}
			if(CMP_WCET==true){
				WCETMemInstruction freturn = new WCETMemInstruction();
				freturn.microcode = new int [wcet];
				freturn.opcode = 174;
				generateInstruction(freturn, pmiss, n, loadTime);
				wcet = wcetOfInstruction(freturn.microcode);}
			break;
		// DRETURN = 175
		case org.apache.bcel.Constants.DRETURN:
			wcet = 25;
			if (r > 3) {
				wcet += r - 3;
			}
			if (loadTime > DRETURN_HIDDEN_LOAD_CYCLES) {
				wcet += loadTime - DRETURN_HIDDEN_LOAD_CYCLES;
			}
			if(CMP_WCET==true){
				wcet = -1;}
			break;
		// ARETURN = 176
		case org.apache.bcel.Constants.ARETURN:
			wcet = 23;
			if (r > 3) {
				wcet += r - 3;
			}
			if (loadTime > ARETURN_HIDDEN_LOAD_CYCLES) {
				wcet += loadTime - ARETURN_HIDDEN_LOAD_CYCLES;
			}
			if(CMP_WCET==true){
				WCETMemInstruction areturn = new WCETMemInstruction();
				areturn.microcode = new int [wcet];
				areturn.opcode = 176;
				generateInstruction(areturn, pmiss, n, loadTime);
				wcet = wcetOfInstruction(areturn.microcode);}
			break;
		// RETURN = 177
		case org.apache.bcel.Constants.RETURN:
			wcet = 21;
			if (r > 3) {
				wcet += r - 3;
			}
			if (loadTime > RETURN_HIDDEN_LOAD_CYCLES) {
				wcet += loadTime - RETURN_HIDDEN_LOAD_CYCLES;
			}
			
			if(CMP_WCET==true){
				WCETMemInstruction returnx = new WCETMemInstruction();
				returnx.microcode = new int [wcet];
				returnx.opcode = 177;
				generateInstruction(returnx, pmiss, n, loadTime);		
				wcet = wcetOfInstruction(returnx.microcode);
			}
			break;
		// GETSTATIC = 178
		case org.apache.bcel.Constants.GETSTATIC:
			wcet = 5 + r;
			if (CMP_WCET==true)
				wcet = getstaticx.wcet; 
			break;
		// PUTSTATIC = 179
		case org.apache.bcel.Constants.PUTSTATIC:
			wcet = 5 + w;
			if (CMP_WCET==true)
				wcet = putstatic.wcet;
			break;
		// GETFIELD = 180
		case org.apache.bcel.Constants.GETFIELD:
			wcet = 7 + 2 * r;
			if (CMP_WCET==true)
				wcet = getfield.wcet;
			break;
		// PUTFIELD = 181
		case org.apache.bcel.Constants.PUTFIELD:
			wcet = 9 + r + w;
			if (CMP_WCET==true)
				wcet = putfield.wcet;
			break;
		// INVOKEVIRTUAL = 182
		case org.apache.bcel.Constants.INVOKEVIRTUAL:
			wcet = 98 + 2 * r;
			if (r > 3) {
				wcet += r - 3;
			}
			if (r > 2) {
				wcet += r - 2;
			}
			if (loadTime > INVOKE_HIDDEN_LOAD_CYCLES) {
				wcet += loadTime - INVOKE_HIDDEN_LOAD_CYCLES;
			}
			if(CMP_WCET==true){
				WCETMemInstruction invokevirtual = new WCETMemInstruction();
				invokevirtual.microcode = new int [wcet];
				invokevirtual.opcode = 182;
				generateInstruction(invokevirtual, pmiss, n, loadTime);
				//for(int i=0; i<invokevirtual.microcode.length; i++)
				//	System.out.println("Invokevirtual["+i+"] = "+invokevirtual.microcode[i]);
				wcet = wcetOfInstruction(invokevirtual.microcode);}
			break;
		// INVOKESPECIAL = 183
		case org.apache.bcel.Constants.INVOKESPECIAL:
			wcet = 73 + r;
			if (r > 3) {
				wcet += r - 3;
			}
			if (r > 2) {
				wcet += r - 2;
			}
			if (loadTime > INVOKE_HIDDEN_LOAD_CYCLES) {
				wcet += loadTime - INVOKE_HIDDEN_LOAD_CYCLES;
			}
			if(CMP_WCET==true){
				WCETMemInstruction invokespecial = new WCETMemInstruction();
				invokespecial.microcode = new int [wcet];
				invokespecial.opcode = 183;
				generateInstruction(invokespecial, pmiss, n, loadTime);
				wcet = wcetOfInstruction(invokespecial.microcode);}
			break;
		// INVOKENONVIRTUAL = 183
		// case org.apache.bcel.Constants.INVOKENONVIRTUAL : wcet = -1; break;
		// INVOKESTATIC = 184
		case org.apache.bcel.Constants.INVOKESTATIC:
			wcet = 73 + r;
			if (r > 3) {
				wcet += r - 3;
			}
			if (r > 2) {
				wcet += r - 2;
			}
			if (loadTime > INVOKE_HIDDEN_LOAD_CYCLES) {
				wcet += loadTime - INVOKE_HIDDEN_LOAD_CYCLES;
			}
			if(CMP_WCET==true){
				WCETMemInstruction invokestatic = new WCETMemInstruction();
				invokestatic.microcode = new int [wcet];
				invokestatic.opcode = 184;
				generateInstruction(invokestatic, pmiss, n, loadTime);
				wcet = wcetOfInstruction(invokestatic.microcode);}
			break;
		// INVOKEINTERFACE = 185
		case org.apache.bcel.Constants.INVOKEINTERFACE:
			wcet = 111 + 4 * r;
			if (r > 3) {
				wcet += r - 3;
			}
			if (r > 2) {
				wcet += r - 2;
			}
			if (loadTime > INVOKE_HIDDEN_LOAD_CYCLES) {
				wcet += loadTime - INVOKE_HIDDEN_LOAD_CYCLES;
			}
			if(CMP_WCET==true){
				wcet = -1;}
			break;
		// NEW = 187
		case org.apache.bcel.Constants.NEW:
			wcet = -1;
			break;
		// NEWARRAY = 188
		case org.apache.bcel.Constants.NEWARRAY:
			wcet = -1;
			break;
		// ANEWARRAY = 189
		case org.apache.bcel.Constants.ANEWARRAY:
			wcet = -1;
			break;
		// ARRAYLENGTH = 190
		case org.apache.bcel.Constants.ARRAYLENGTH:
			wcet = 6 + r;
			if (CMP_WCET==true)
				wcet = arraylength.wcet;
			break;
		// ATHROW = 191
		case org.apache.bcel.Constants.ATHROW:
			wcet = -1;
			break;
		// CHECKCAST = 192
		case org.apache.bcel.Constants.CHECKCAST:
			wcet = -1;
			break;
		// INSTANCEOF = 193
		case org.apache.bcel.Constants.INSTANCEOF:
			wcet = -1;
			break;
		// MONITORENTER = 194
		case org.apache.bcel.Constants.MONITORENTER:
			wcet = 20;
			break;
		// MONITOREXIT = 195
		case org.apache.bcel.Constants.MONITOREXIT:
			wcet = 22;
			break;
		// WIDE = 196
		case org.apache.bcel.Constants.WIDE:
			wcet = -1;
			break;
		// MULTIANEWARRAY = 197
		case org.apache.bcel.Constants.MULTIANEWARRAY:
			wcet = -1;
			break;
		// IFNULL = 198
		case org.apache.bcel.Constants.IFNULL:
			wcet = 4;
			break;
		// IFNONNULL = 199
		case org.apache.bcel.Constants.IFNONNULL:
			wcet = 4;
			break;
		// GOTO_W = 200
		case org.apache.bcel.Constants.GOTO_W:
			wcet = -1;
			break;
		// JSR_W = 201
		case org.apache.bcel.Constants.JSR_W:
			wcet = -1;
			break;
		// JOPSYS_RD = 209   
		case JOPSYS_RD:
			wcet = 4 + r;
			if (CMP_WCET==true)
				wcet = jopsys_rdx.wcet;
			break;
		// JOPSYS_WR = 210
		case JOPSYS_WR:
			wcet = 5 + w;
			if (CMP_WCET==true)
				wcet = jopsys_wrx.wcet;
			break;
		// JOPSYS_RDMEM = 211
		case JOPSYS_RDMEM:
			wcet = 4 + r;
			if (CMP_WCET==true)
				wcet = jopsys_rdx.wcet;
			break;
		// JOPSYS_WRMEM = 212
		case JOPSYS_WRMEM:
			wcet = 5 + w;
			if (CMP_WCET==true)
				wcet = jopsys_wrx.wcet;
			break;
		// JOPSYS_RDINT = 213
		case JOPSYS_RDINT:
			wcet = 3;
			break;
		// JOPSYS_WRINT = 214
		case JOPSYS_WRINT:
			wcet = 3;
			break;
		// JOPSYS_GETSP = 215
		case JOPSYS_GETSP:
			wcet = 3;
			break;
		// JOPSYS_SETSP = 216
		case JOPSYS_SETSP:
			wcet = 4;
			break;
		// JOPSYS_GETVP = 217
		case JOPSYS_GETVP:
			wcet = 1;
			break;
		// JOPSYS_SETVP = 218
		case JOPSYS_SETVP:
			wcet = 2;
			break;
		// JOPSYS_INT2EXT = 219
		case JOPSYS_INT2EXT:
			if(CMP_WCET==false){
				int wt = 0;
				if (w>8) wt = w-8;
				wcet = 14+r+ n*(23+wt);}
			else{
				wcet = -1;} // not yet implemented
			break;
		// JOPSYS_EXT2INT = 220
		case JOPSYS_EXT2INT:
			if(CMP_WCET==false){
				int rt = 0;
				if (r>10) rt = r-10;
				wcet = 14+r+ n*(23+rt);}
			else{
				wcet = -1;} // not yet implemented
			break;
		// JOPSYS_NOP = 221
		case JOPSYS_NOP:
			wcet = 1;
			break;
			
		case 223: // conditional move 
			wcet = 5;
			break;

		// GETSTATIC_REF = 224
		case GETSTATIC_REF:
			wcet = 5 + r;
			if (CMP_WCET==true)
				wcet = getstaticx.wcet;
			break;
			
		// GETFIELD_REF = 226
		case GETFIELD_REF:
			wcet = 7 + 2 * r;
			if (CMP_WCET==true){
				WCETMemInstruction getfield_ref = new WCETMemInstruction();
				getfield_ref.microcode = new int [wcet];
				getfield_ref.opcode = 226;
				generateInstruction(getfield_ref, pmiss, n, loadTime);
				wcet = wcetOfInstruction(getfield_ref.microcode);
			}
			break;
			
		// GETSTATIC_LONG = 228
		case GETSTATIC_LONG:
			wcet = 16 + r;
			if (r > 3) {
				wcet += r - 3;
			}			
			if (CMP_WCET==true)
				wcet = -1;
			break;
		// PUTSTATIC_LONG = 229
		case PUTSTATIC_LONG:
			wcet = 17 + w;
			if (w > 2) {
				wcet += w - 1;
			}			
			if (CMP_WCET==true)
				wcet = -1;
			break;

		// GETFIELD_LONG = 230
		case GETFIELD_LONG:
			wcet = 26 + 2*r;
			if (r > 3) {
				wcet += r - 3;
			}			
			if (CMP_WCET==true)
				wcet = -1;
			break;
		// PUTFIELD_LONG = 231
		case PUTFIELD_LONG:
			wcet = 30 + r + w;
			if (w > 1) {
				wcet += w - 1;
			}			
			if (CMP_WCET==true)
				wcet = -1;
			break;

		// JOPSYS_GETFIELD = 233
		case JOPSYS_GETFIELD:
<<<<<<< HEAD
=======
			// perhaps it is 9 + 2r?
>>>>>>> e7d742b8
			wcet = 8 + 2*r;
			if (CMP_WCET==true)
				wcet = -1;
			break;

		// JOPSYS_PUTFIELD = 234
		case JOPSYS_PUTFIELD:
			wcet = 12 + r + w;
			if (CMP_WCET==true)
				wcet = -1;
			break;

		// JOPSYS_GETSTATIC = 238
		case JOPSYS_GETSTATIC:
			wcet = 6 + r;
			if (CMP_WCET==true)
				wcet = -1;
			break;

		// JOPSYS_PUTSTATIC = 239
		case JOPSYS_PUTSTATIC:
			wcet = 6 + w;
			if (CMP_WCET==true)
				wcet = -1;
			break;

		// JOPSYS_MEMCPY = 232
		case JOPSYS_MEMCPY:
			wcet = -1;
			break;
		
		// JOPSYS_INVAL = 204
		case JOPSYS_INVAL:
<<<<<<< HEAD
			wcet = 7;
=======
			wcet = 4;
>>>>>>> e7d742b8
			break;

		default:
			wcet = -1;
		}
		// TODO: Add the JOP specific codes?
		if (JopInstr.isInJava(opcode)) {
			return -1;
		}
		return wcet;
	}

	/**
	 * Check to see if there is a valid WCET count for the instruction.
	 * 
	 * @param opcode
	 * @return true if there is a valid wcet value
	 */
	public static boolean wcetAvailable(int opcode) {
		if (getCycles(opcode, false, 0) == WCETNOTAVAILABLE)
			return false;
		else
			return true;
	}
	
	/**
	 * Get an estimation of the bytecode execution time.
	 * 
	 * TODO: measure Java implemented bytecodes and add the numbers.
	 * @param opcode
	 * @param pmiss
	 * @param n
	 * @return
	 */
	public static int getCyclesEstimate(int opcode, boolean pmiss, int n) {
		
		int ret = getCycles(opcode, pmiss, n);
		// VERY rough estimate
		if (ret==WCETNOTAVAILABLE) {
			ret = 200;
		}
		return ret;
	}

	
	public static int getNoImplDispatchCycles() {
		// FIXME (CMP_WCET): invokevirtual should be a conservative approximation to sys_noim for now
		if(CMP_WCET) return getCycles(org.apache.bcel.Constants.INVOKEVIRTUAL,false,0);
		else return 85 + Math.max(0,r-3) + Math.max(0,r-2);
	}

	/**
	 * Method load time on invoke or return if there is a cache miss (see pMiss).
	 * 
	 * @see ms thesis p 232
	 */
	public static int calculateB(boolean hit, int n) {
		int b = -1;
		if (n == -1) {
			System.err.println("n not set!");
			System.exit(-1);
		} else {
			if (hit) {
				b = 4;
			} else {
				b = 6 + (n+1) * (2+c);
			}
		}
		return b;
	}
	
	// Initializes a couple of periods, where one timeslot is true and the
	// other ones are false
	
	public static void initArbiter(){
		
		int i;
		int arb_period = getArbiterPeriod();
		arbiter = new boolean [MAX_CYCLES];
		
		for(i=0;i<MAX_CYCLES;i++){
			if( (i % arb_period) < TIMESLOT ){
				arbiter[i]=true;}
			else{
				arbiter[i]=false;}
		}			
	}
	
	// generates all static instruction patterns and WCETs
	public static void generateStaticInstr()
	{
		ldc = new WCETMemInstruction();
		ldc_w = new WCETMemInstruction();
		ldc2_w = new WCETMemInstruction();
		xaload = new WCETMemInstruction();
		xastore = new WCETMemInstruction();
		getstaticx = new WCETMemInstruction();
		putstatic = new WCETMemInstruction();
		getfield = new WCETMemInstruction();
		putfield = new WCETMemInstruction();
		arraylength = new WCETMemInstruction();
		jopsys_rdx = new WCETMemInstruction();
		jopsys_wrx = new WCETMemInstruction();
		
		
		ldc.microcode = new int [7+r];
		ldc.opcode = 18;
		generateInstruction(ldc, false, 0, 0); // Cache is not interesting here
		ldc.wcet = wcetOfInstruction(ldc.microcode);
		
		ldc_w.microcode = new int [8+r];
		ldc_w.opcode = 19;
		generateInstruction(ldc_w, false, 0, 0);
		ldc_w.wcet = wcetOfInstruction(ldc_w.microcode);
		
		int wcet = 17;
		if (r > 2) {
			wcet += r - 2;
		}
		if (r > 1) {
			wcet += r - 1;
		}
		ldc2_w.microcode = new int [wcet];
		ldc2_w.opcode = 20;
		generateInstruction(ldc2_w, false, 0, 0);
		ldc2_w.wcet = wcetOfInstruction(ldc2_w.microcode);
		
		xaload.microcode = new int [7+3*r];
		xaload.opcode = 46;
		generateInstruction(xaload, false, 0, 0);
		xaload.wcet = wcetOfInstruction(xaload.microcode);
		
		xastore.microcode = new int [10+2*r+w];
		xastore.opcode = 79;
		generateInstruction(xastore, false, 0, 0);
		xastore.wcet = wcetOfInstruction(xastore.microcode);
		
		getstaticx.microcode = new int [5+r];
		getstaticx.opcode = 178;
		generateInstruction(getstaticx, false, 0, 0);
		getstaticx.wcet = wcetOfInstruction(getstaticx.microcode);
		
		putstatic.microcode = new int [5+w];
		putstatic.opcode = 179;
		generateInstruction(putstatic, false, 0, 0);
		putstatic.wcet = wcetOfInstruction(putstatic.microcode);
		
		getfield.microcode = new int [8+2*r];
		getfield.opcode = 180;
		generateInstruction(getfield, false, 0, 0);
		getfield.wcet = wcetOfInstruction(getfield.microcode);
		
		putfield.microcode = new int [9+r+w];
		putfield.opcode = 181;
		generateInstruction(putfield, false, 0, 0);
		putfield.wcet = wcetOfInstruction(putfield.microcode);
		
		arraylength.microcode = new int [6+r];
		arraylength.opcode = 190;
		generateInstruction(arraylength, false, 0, 0);
		arraylength.wcet = wcetOfInstruction(arraylength.microcode);
		
		jopsys_rdx.microcode = new int [4+r];
		jopsys_rdx.opcode = 209;
		generateInstruction(jopsys_rdx, false, 0, 0);
		jopsys_rdx.wcet = wcetOfInstruction(jopsys_rdx.microcode);
		
		jopsys_wrx.microcode = new int [5+w];
		jopsys_wrx.opcode = 210;
		generateInstruction(jopsys_wrx, false, 0, 0);
		jopsys_wrx.wcet = wcetOfInstruction(jopsys_wrx.microcode);	
	}
	
	
	// Generates the Instruction patterns
	
	public static void generateInstruction(WCETMemInstruction instruction, boolean pmiss, int n, int b){
		
		boolean nop = false;
		int cnt = 0;
		int x = 0;
		int y = 0;
		
		switch(instruction.opcode){
		
		
		// Static Instructions
		// ldc
		case 18:
			for(int i=0;i<instruction.microcode.length;i++){
				if(i<=4) instruction.microcode[i]=NOP;
				else if(i==5) instruction.microcode[i]=RD;
				else instruction.microcode[i]=NOP;
			}
			break;
		
		// ldc_w
		case 19:
			for(int i=0;i<instruction.microcode.length;i++){
				if(i<=5) instruction.microcode[i]=NOP;
				else if(i==6) instruction.microcode[i]=RD;
				else instruction.microcode[i]=NOP;
			}
			break; 
			
		// ldc2_w 
		case 20:
			
			if (r <= 2) x = 0;
			else x = r-2; // the 2nd comparison is unnecessary because only only NOPs anyway! 
			
			for(int i=0;i<instruction.microcode.length;i++){
				if(i<=6) instruction.microcode[i]=NOP;
				else if(i==7) instruction.microcode[i]=RD;
				else if(i>=8 && i<=13+x) instruction.microcode[i]=NOP;
				else if(i==14+x) instruction.microcode[i]=RD;
				else instruction.microcode[i]=NOP;
			}
			break;
			
		// xaload = iaload, faload, aaload, baload, caload, saload	
		case 46:
		case 48:
		case 50:
		case 51:
		case 52:
			for(int i=0;i<instruction.microcode.length;i++){
				if(i<=2) instruction.microcode[i]=NOP;
				else if(i==3) instruction.microcode[i]=RD;
				else if(i>3 && i<=3+r) instruction.microcode[i]=NOP;
				else if(i==4+r) instruction.microcode[i]=RD;
				else if(i>4+r && i<=4+2*r) instruction.microcode[i]=NOP;
				else if(i==5+2*r) instruction.microcode[i]=RD;
				else instruction.microcode[i]=NOP;
			}
			break;
			
		// xastore = iastore, fastore, bastore, castore, sastore
		case 79:
		case 81:
		case 84:
		case 85:
		case 86:
			for(int i=0;i<instruction.microcode.length;i++){
				if(i<=3) instruction.microcode[i]=NOP;
				else if(i==4) instruction.microcode[i]=RD;
				else if(i>4 && i<=4+r) instruction.microcode[i]=NOP;
				else if(i==5+r) instruction.microcode[i]=RD;
				else if(i>5+r && i<=7+2*r) instruction.microcode[i]=NOP;
				else if(i==8+2*r) instruction.microcode[i]=WR;
				else instruction.microcode[i]=NOP;
			}
			break;
			
		// getstaticx = getstatic, getstatic_ref
		case 178:
		case 224:
			for(int i=0;i<instruction.microcode.length;i++){
				if(i<=2) instruction.microcode[i]=NOP;
				else if(i==3) instruction.microcode[i]=RD;
				else instruction.microcode[i]=NOP;
			}
			break;
			
		// putstatic
		case 179:
			// TODO: is this pattern correct, but it does not really matter
			// for single bytecode WCET values
			for(int i=0;i<instruction.microcode.length;i++){
				if(i<=2) instruction.microcode[i]=NOP;
				else if(i==3) instruction.microcode[i]=WR;
				else instruction.microcode[i]=NOP;
			}
			break;
			
		// getfield
		case 180:
			for(int i=0;i<instruction.microcode.length;i++){
				if(i<=2) instruction.microcode[i]=NOP;
				else if(i==3) instruction.microcode[i]=RD;
				else if(i>3 && i<=5+r) instruction.microcode[i]=NOP;
				else if(i==6+r) instruction.microcode[i]=RD;
				else instruction.microcode[i]=NOP;
			}
			break;
			
		// putfield	
		case 181:
			for(int i=0;i<instruction.microcode.length;i++){
				if(i<=3) instruction.microcode[i]=NOP;
				else if(i==4) instruction.microcode[i]=RD;
				else if(i>4 && i<=6+r) instruction.microcode[i]=NOP;
				else if(i==7+r) instruction.microcode[i]=WR;
				else instruction.microcode[i]=NOP;
			}
			break;
		
		// arraylength
		case 190:
			for(int i=0;i<instruction.microcode.length;i++){
				if(i<=3) instruction.microcode[i]=NOP;
				else if(i==4) instruction.microcode[i]=RD;
				else instruction.microcode[i]=NOP;
			}
			break;
			
		// jopsys_rdx = jopsys_rd, jopsys_rdmem
		case 209:
		case 211:
			for(int i=0;i<instruction.microcode.length;i++){
				if(i<=1) instruction.microcode[i]=NOP;
				else if(i==2) instruction.microcode[i]=RD;
				else instruction.microcode[i]=NOP;
			}
			break;
			
		// jopsys_wrx = jopsys_wr, jopsys_wrmem
		case 210:
		case 212:
			for(int i=0;i<instruction.microcode.length;i++){
				if(i<=2) instruction.microcode[i]=NOP;
				else if(i==3) instruction.microcode[i]=WR;
				else instruction.microcode[i]=NOP;
			}
			break;

			
		// Dynamic Instructions	
			
		// ireturn, freturn, areturn
		case 172:
		case 174:
		case 176:

			if (r <= 3) x = 0;
			else x = r-3;
			
			for(int i=0;i<instruction.microcode.length;i++){
				if(i<=3) instruction.microcode[i]=NOP;
				else if(i==4) instruction.microcode[i]=RD;
				else if(i>=5 && i<=15+x) instruction.microcode[i]=NOP;
				else{
					if (pmiss == false || n==0)
						instruction.microcode[i]=NOP;
					else{
						if (cnt<(2+c)*(n+1)){ 
							if (cnt % (r+1) == 0){
								instruction.microcode[i]=RD;
								cnt++;}
							else{
								instruction.microcode[i]=NOP;
								cnt++;}
						}
						else
							instruction.microcode[i]=NOP;
					}
				}
			}				
			break;
			
		
		// lreturn	
		case 173:
			break;
			
		// dreturn	
		case 175:
			break;
			
		// return	
		case 177:
			
			if (r <= 3) x = 0;
			else x = r-3;
		
			for(int i=0;i<instruction.microcode.length;i++){
				if(i<=2) instruction.microcode[i]=NOP;
				else if(i==3) instruction.microcode[i]=RD;
				else if(i>=4 && i<=14+x) instruction.microcode[i]=NOP;
				else{
					if (pmiss == false || n==0)
						instruction.microcode[i]=NOP;
					else{
						if (cnt<(2+c)*(n+1)){ 
							if (cnt % (r+1) == 0){
								instruction.microcode[i]=RD;
								cnt++;}
							else{
								instruction.microcode[i]=NOP;
								cnt++;}
						}
						else
							instruction.microcode[i]=NOP;
					}
				}
			}
			break;
			
		// invokevirtual	
		case 182:
			
			if (r <= 3) x = 0;
			else x = r-3;
			if (r <= 2) y = 0;
			else y = r-2;
			
			for(int i=0;i<instruction.microcode.length;i++){
				if(i<=5) instruction.microcode[i]=NOP;
				else if(i==6) instruction.microcode[i]=RD;
				else if(i>=7 && i<=31+r) instruction.microcode[i]=NOP;
				else if(i==32+r) instruction.microcode[i]=RD;
				else if(i>=33+r && i<=40+2*r) instruction.microcode[i]=NOP;
				else if(i==41+2*r) instruction.microcode[i]=RD;
				else if(i>=42+2*r && i<=52+2*r+x) instruction.microcode[i]=NOP;
				else if(i==53+2*r+x) instruction.microcode[i]=RD;
				else if(i>=54+2*r+x && i<=63+2*r+x+y) instruction.microcode[i]=NOP;
				else{
					if (pmiss == false || n==0)
						instruction.microcode[i]=NOP;
					else{
						if (pmiss == false)
							instruction.microcode[i]=NOP;
						else{
							if (cnt<(2+c)*(n+1)){ 
								if (cnt % (r+1) == 0){
									instruction.microcode[i]=RD;
									cnt++;}
								else{
									instruction.microcode[i]=NOP;
									cnt++;}
							}
							else
								instruction.microcode[i]=NOP;
						}
					}
				}	
			}
			break;
			
		// invokespecial, invokestatic
		case 183:
		case 184:

			if (r <= 3) x = 0;
			else x = r-3;
			if (r <= 2) y = 0;
			else y = r-2;
			
			for(int i=0;i<instruction.microcode.length;i++){
				if(i<=5) instruction.microcode[i]=NOP;
				else if(i==6) instruction.microcode[i]=RD;
				else if(i>=7 && i<=16+r) instruction.microcode[i]=NOP;
				else if(i==17+r) instruction.microcode[i]=RD;
				else if(i>=18+r && i<=28+r+x) instruction.microcode[i]=NOP;
				else if(i==29+r+x) instruction.microcode[i]=RD;
				else if(i>=30+r+x && i<=39+r+x+y) instruction.microcode[i]=NOP;
				else{
					if (pmiss == false || n==0)
						instruction.microcode[i]=NOP;
					else{
						if (cnt<(2+c)*(n+1)){ 
							if (cnt % (r+1) == 0){
								instruction.microcode[i]=RD;
								cnt++;}
							else{
								instruction.microcode[i]=NOP;
								cnt++;}
						}
						else
							instruction.microcode[i]=NOP;
					}
				}
			}				
			break;
			
			
		// invokeinterface	
		case 185:
			
			break;

			
		default:
		}
	}
	
	// calculates WCET of instruction
	public static int wcetOfInstruction(int [] microcode){
		
		int i = 0;
		int j = 0;
		int wcet=0;
		int exec = 0;	
		int arb_period = getArbiterPeriod();
		for(i=0;i<arb_period;i++){
			exec = calcExecTime(i,microcode);
			if (wcet<exec){
				wcet = exec;
				j = i;
			}
		}
				
		//System.out.println("WCET: " + wcet + " Arbitration position: " + j);
		return wcet;
	}
	
	// Calculates execution time of instruction, starting at a certain position of the
	// arbitration period
	
	public static int calcExecTime(int arb_position,  int [] microcode){	
		int arb_period = getArbiterPeriod();
		int i=0;
		int exec_time=0;
			
		for(i=0;i<microcode.length;i++){
			
			switch(microcode[i])
			{
			case NOP:
				exec_time++;
				arb_position++;
				//System.out.println("NOP: " + exec_time);
				break;
					
			case RD:				
				while( (arbiter[arb_position]==false) || 
					   (((arb_position % arb_period ) >=TIMESLOT-r) && 
					    ((arb_position % arb_period ) <=TIMESLOT)) ){
					exec_time++;
					arb_position++;
					//System.out.println("Blocking RD: " + exec_time);
				}
					
				if(arbiter[arb_position]==true){
					exec_time++;
					arb_position++;
					//System.out.println("RD: " + exec_time);
				}
				break;
					
			case WR:
				while( (arbiter[arb_position]==false) || 
					   (((arb_position % arb_period)>=TIMESLOT-w) && 
					    ((arb_position % arb_period)<=TIMESLOT)) ){
					exec_time++;
					arb_position++;
				}
				
				if(arbiter[arb_position]==true){
					exec_time++;
					arb_position++;
				}
				break;
			}
		}
		
		return exec_time;
	}
	
	/* Useful for cache analysis */
	private static final int _HIDDEN_LOAD_CYCLES[][] = 
	{ { org.apache.bcel.Constants.IRETURN, IRETURN_HIDDEN_LOAD_CYCLES },
	  { org.apache.bcel.Constants.FRETURN, FRETURN_HIDDEN_LOAD_CYCLES },
	  { org.apache.bcel.Constants.LRETURN, LRETURN_HIDDEN_LOAD_CYCLES },
	  { org.apache.bcel.Constants.DRETURN, DRETURN_HIDDEN_LOAD_CYCLES },
	  { org.apache.bcel.Constants.ARETURN, ARETURN_HIDDEN_LOAD_CYCLES },
	  { org.apache.bcel.Constants.RETURN, RETURN_HIDDEN_LOAD_CYCLES },
	  { org.apache.bcel.Constants.INVOKEVIRTUAL, INVOKE_HIDDEN_LOAD_CYCLES },
	  { org.apache.bcel.Constants.INVOKESPECIAL, INVOKE_HIDDEN_LOAD_CYCLES },
	  { org.apache.bcel.Constants.INVOKESTATIC, INVOKE_HIDDEN_LOAD_CYCLES },
	  { org.apache.bcel.Constants.INVOKEINTERFACE, INVOKE_HIDDEN_LOAD_CYCLES },
	};
	/** Hidden load cycles for invoke/return instructions */
	public static final Map<Integer,Integer> HIDDEN_LOAD_CYCLES = asHashMap(_HIDDEN_LOAD_CYCLES);

	private static Map<Integer, Integer> asHashMap(int[][] assocArray) {
		HashMap<Integer, Integer> map = new HashMap<Integer,Integer>();
		for(int[] entry : assocArray) {
			map.put(entry[0], entry[1]);
		}
		return map;
	}
}<|MERGE_RESOLUTION|>--- conflicted
+++ resolved
@@ -1431,10 +1431,7 @@
 
 		// JOPSYS_GETFIELD = 233
 		case JOPSYS_GETFIELD:
-<<<<<<< HEAD
-=======
-			// perhaps it is 9 + 2r?
->>>>>>> e7d742b8
+			// FIXME: perhaps it is 9 + 2r?
 			wcet = 8 + 2*r;
 			if (CMP_WCET==true)
 				wcet = -1;
@@ -1468,11 +1465,7 @@
 		
 		// JOPSYS_INVAL = 204
 		case JOPSYS_INVAL:
-<<<<<<< HEAD
-			wcet = 7;
-=======
 			wcet = 4;
->>>>>>> e7d742b8
 			break;
 
 		default:
