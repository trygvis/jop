--- conflicted
+++ resolved
@@ -133,18 +133,14 @@
 //	2008-12-10	MS: static field access uses index as address
 //	... no comments ...
 //	2009-06-17	MS: Enable conditional move again
-<<<<<<< HEAD
 //  2009-06-26  WP: fixed invokesuper
+//	2009-08-23	MS: start with typed memory access for data caches
 //	2009-08-24	MS: use I/O port for null pointer and array exception
 //	2009-09-05	MS: new unconditional jmp instruction
 //	2009-11-17	MS: put/getfield in mmu uses bytecode operand directly for the index
 //	2009-11-23	MS: put/getstatic support in mmu (bc operand as address)
 //	2009-11-28	MS: pufield one cycle longer for object cache hit detection, first
 //				working object cache with a single entry
-=======
-//  2009-06-26  WP: fixing invokesuper
-//	2009-08-23	MS: start with typed memory access for data caches
->>>>>>> bc438351
 //
 //		idiv, irem	WRONG when one operand is 0x80000000
 //			but is now in JVM.java
@@ -154,11 +150,7 @@
 //	gets written in RAM at position 64
 //	update it when changing .asm, .inc or .vhd files
 //
-<<<<<<< HEAD
 version		= 20091128
-=======
-version		= 20090823
->>>>>>> bc438351
 
 //
 //	start of stack area in the on-chip RAM
