//
//  This file is a part of JOP, the Java Optimized Processor
//
//  Copyright (C) 2001-2008, Martin Schoeberl (martin@jopdesign.com)
//
//  This program is free software: you can redistribute it and/or modify
//  it under the terms of the GNU General Public License as published by
//  the Free Software Foundation, either version 3 of the License, or
//  (at your option) any later version.
//
//  This program is distributed in the hope that it will be useful,
//  but WITHOUT ANY WARRANTY; without even the implied warranty of
//  MERCHANTABILITY or FITNESS FOR A PARTICULAR PURPOSE.  See the
//  GNU General Public License for more details.
//
//  You should have received a copy of the GNU General Public License
//  along with this program.  If not, see <http://www.gnu.org/licenses/>.
//

//
//	jvm.asm
//
//		JVM for JOP3
//
//	2001-10-24	first version works with Jopa (prime is running)
//	2001-10-31	download of bc and ram from serial line (init)
//	2001-11-30	change mem acces to direct
//	2001-11-31	change to new 'class file' (in memory)
//	2001-12-05	new shift loop
//				nop !befor! stsp to write correct A value
//	2001-12-06	init sp
//	2001-12-07	only one jbr, decoding in bcfetch, i2c
//				fixed download size
//	2001-12-08	changes for ldp, stp instruction coding (8 bit intruction set!)
//	2001-12-10	automatic load of bc from external memory if prog.
//				does not fit in internal ram
//	2002-01-16	imul, idiv, irem, ishr
//	2002-02-25	areturn
//	2002-03-22	use the booth hw multiplier
//	2002-03-24	new JOP instructions shr, shl, ushr
//				bc only in extern memory, autoincrement jpc on stbc
//	2002-05-10	dup2
//	2002-07-24	added special bytecodes jopsys_*
//	2002-07-26	sys_rd/wr* from invokestatic removed
//				method table => single word const
//				call JVM.f() for not implemented byte codes
//	2002-07-27	changed len field of method struct to 10 bit
//	2002-08-02	changed max_words from 4096 to 8192
//	2002-10-08	use JVM.java for new
//	2002-10-11	call JVM.java for anewarray
//	2002-10-21	added if(non)null, if_acmp
//	2002-12-02	use new instruction wait for mem io
//	2003-08-13	merged jvm.asm and jvmflash.asm, use C preprocessor
//	2003-08-14	changed jbc write to a single 32 bit write (jbc does byte stuff)
//	2003-09-11	jopsys function for save and restore of stack in RtThread.schedule()
//	2003-09-13	invokespecial still like invokestatic
//		Ein offenes Problem! Aber private geht jetzt.
//				jjp and jjhp now point to first method
//	2003-09-15	cbsf-a-load/store for String class (all array elements are one word)
//	2003-10-06	changed max_words from 8192 to 16384, and flash address for Java
//				program at 0x80000
//	2003-10-23	long load_n, store_n, const_n, l2i added, ldc2_w error corretion
//	2003-10-27	invokeinterface
//	2004-01-18	ldc_w, pop2; float load, store and return; NOT tested!
//	2004-02-07	null pointer check in xaload/xastore, put/getfield and invoke,
//				array check, div/rem moved to JVM.java
//	2004-02-12	added instruction ld_opd_8u and ld_opd_16u
//	2004-03-12	added support for long: lreturn, lload, lstore
//	2004-04-06	first two instructions nop because of change in fetch.vhd
//				stjpc to nxt pipeline is now one longer (simpler mux for jbc rdaddr)
//	2004-05-24	jopsys_invoke to call main() from Startup.boot()
//	2004-10-08	single instruction to start mul (with a and b as operands)
//	2004-12-11	Enhancements in array access
//	2004-09-16	new bc read hardware (jvm_call.inc)
//	2005-01-10	changes for bytecode cache (jvm_call.inc)
//	2005-02-05	include version number
//	2005-02-18	switch for simulation version
//	2005-04-27	dup_x2
//	2005-05-12	remove nops after mem rd/wr start. the 'io' wr
//				generates the first bsy cycle (extension.vhd)
//	2005-05-30	wishbone interface (extension.vhd and wb_top.vhd)
//	2005-06-13	move newarray to JVM.java
//				use indirection (handle) for objects and arrays
//	2005-06-14	added multianewarray to JVM.java, version is 
//				again without handles
//	2005-06-20  use indirection, GC info in class struct
//	2005-07-28	fix missing indirection bug in thread stack move (int2ext and ext2int)
//	2005-08-13	moved null pointer check in xaload/store to check the handle!
//	2005-08-16	new file/download format with a size field in the first word
//	2005-08-27	added boot from USB interface (dspio board)
//	2005-12-01	IO devices are memory mapped - no more stioa, stiod, ldiod
//	2005-12-20	Changed dspio devices (USB) to SimpCon
//	2006-01-11	Generate HW exception and invoke JVMHelp.exception()
//	2006-01-12	Additional register for int. memory addressing (ar)
//				Instructions: star, stmi, ldmi
//				removed stioa, stiod, and ldiod
//	2006-01-20	add get/put field/static _ref/_long
//	2006-01-22	add type info for newarray (for long)
//	2006-01-23	use offset instead of cp index for get/putfield
//	2006-06-15	enhanced memory/cache interface (less cycles)
//	2006-11-04	move mtab pointer and array length to the handle
//				little optimization in array load/store
//	2006-12-27	add a special bytecode for Peter's single path
//				programming
//	2006-12-29	2K ROM, laload, lastore enabled again, dup2_x1, dup2_x2
//	2006-12-30	add instanceof to invoke JVM.java with constant on TOS
//	2007-03-17	new VHDL structure: jopcpu and more records (SimpCon)
//	2007-04-14	iaload and iastore in hardware (mem_sc.vhd)
//	2007-05-28	putfield_ref and putstatic_ref in JVM.java
//  2007-06-01  added multiprocessor startup (CP)
//				aastore in JVM.java
//	2007-06-17	new instruction jopsys_memcpy, jopsys_cond_move disabled
//				speed-up ext2int and int2ext
//	2007-08-31	non wrapping stack pointer, version at new address (62)
//				start stack at 64 instead of 128
//	2007-09-02	new instructions for hardware floating point operation with FPU
//	2007-11-21	stack tracing enabled, more space in stack.vhd
//				use 33 bit for the comparison (compare bug for diff > 2^31 corrected)
//	2007-11-22	update for JOP CMP version (by CP)
//	2007-12-03	new interrupt logic
//	2008-02-19	WP: field access in HW
//	2008-02-20	IO modules after the memory controller (mem_sc) to keep HWO working
//	2008-02-24	Changed license to GPL
//	2008-03-03	Added scratchpad RAM
//	2008-03-04	correct MUX selection
//	2008-03-11	Interrupt enable also in bcfetch (bug fix)
//	2008-06-11	Remove offtbl adjustment nops
//	2008-06-24	moncnt starts with 0, new CMP scheduler
//	2008-06-25	WP: bug fix in cache controller
//	2008-07-03	WP: Fixed null pointer handling of invokexxx instructions
//	2008-07-13	MS: mapping of Native.put/getfield to jopsys version
//	2008-08-21	MS: Corrected data out enable in SRAM/Flash interface
//	2008-12-10	MS: static field access uses index as address
//	... no comments ...
//	2009-06-17	MS: Enable conditional move again
//	2009-06-26	WP: fixed invokesuper
//	2009-08-23	MS: start with typed memory access for data caches
//	2009-08-24	MS: use I/O port for null pointer and array exception
//	2009-09-05	MS: new unconditional jmp instruction
//	2009-11-17	MS: put/getfield in mmu uses bytecode operand directly for the index
//	2009-11-23	MS: put/getstatic support in mmu (bc operand as address)
//	2009-11-28	MS: pufield one cycle longer for object cache hit detection, first
//				working object cache with a single entry
//	2010-04-24	Peter Hilber: use microcode version of aastore for RTTM
//	2010-06-18	WP: lcmp is now in microcode
//	2010-06-22	WP: added typed memory instructions (for split cache):
//				stmrac	load a constant
//				stmraf	load through fully assoc. cache
//				stmwdf	store through fully assoc. cache
//	2010-10-28	MS: cinval, atmstart, atmend added
//
//		idiv, irem	WRONG when one operand is 0x80000000
//			but is now in JVM.java

//
//	'special' constant for a version number
//	gets written in RAM at position 64
//	update it when changing .asm, .inc or .vhd files
//
version		= 20101028

//
//	start of stack area in the on-chip RAM
//
stack_init	= 64

//
//	io address are negativ memory addresses
//
//	CNT=-128
//	IO_INT_ENA=-128
//	UART status=-112
//	UART=-111
//	USB status=-96
//	USB date=-95
//
io_cnt		=	-128
io_wd		=	-125
io_exc		=	-124
io_int_ena	=	-128
io_status	=	-112
io_uart		=	-111

exc_np		=	2
exc_ab		=	3

io_lock = -123
io_cpu_id = -122
io_signal = -121

usb_status	=	-96
usb_data	=	-95

ua_rdrf		= 	2
ua_tdre		= 	1

#ifdef FPU_ATTACHED
// assuming we've attached the FPU as IO_FPU=IO_BASE+0x70=-16
fpu_const_a   = -16
fpu_const_b   = -15
fpu_const_op  = -14
fpu_const_res = -13
#endif


//
//	first vars for start
//	keep order! these vars are accessed from Java progs.
//
	mp		?		// pointer to method struct
	cp		?		// pointer to constants
	heap	?		// start of heap

	jjp		?		// pointer to meth. table of Java JVM functions
	jjhp	?		// pointer to meth. table of Java JVM help functions

	lockcnt	?		// counter for lock

//
//	local vars
//
a			?
b			?
c			?
d			?
e			?
f			?

addr		?			// address used for bc load from flash
						// only in jvmflash.asm

//
//	JVM starts here.
//
//	new fetch does NOT reset address of ROM =>
//		it starts with pc+1
			nop			// this gets never executed
			nop			// for shure during reset (perhaps two times executed)

			ldi	stack_init
			nop			// written in adr/read stage!
			stsp		// someting strange in stack.vhd A->B !!!

// TEST read after write

// ldi 1
// ldi 2
// ldi 3
// add
// add
// pop

//////////
// test mem interface
//
//			ldi 15
//
//			// this sequence takes 6 cycles with ram_cnt=3
//			stmra				// start read ext. mem
//			wait				// one for fetch
//			wait				// one for decode
//			ldmrd		 		// read ext. mem
//
//			ldi	32				// write data
//			ldi	16				// write address
//
//			// this sequence takes 6 cycles with ram_cnt=3
//			stmwa				// write ext. mem address
//			stmwd				// write ext. mem data
//			wait
//			wait
//
//			ldi 7
//			stmra				// start read ext. mem
//			wait				// one for fetch
//			wait				// one for decode
//			ldmrd		 		// read ext. mem
//
//			pop
//			pop
/////////
// test iaload
//			ldi	1
//			ldi 5
//			stald
//			pop
//			wait
//			wait
//			ldmrd
//			pop
//
//			nop
//			nop
//			nop
// test iastore
//			ldi 1
//			ldi 5
//			ldi 3
//			stast
//			pop
//			pop
//			wait
//			wait
/////////


// Checks whether the cpu_id != 0, waits and jumps then further down to the invoke of the boot!!!

			ldi io_cpu_id
			stmra
			wait
			wait
			ldmrd
			nop
			bz cpu0_load
			nop
			nop
			
cpux_loop:
			ldi io_signal
			stmra
			wait
			wait
			ldmrd
			nop
			bz cpux_loop
			nop
			nop
			ldi io_signal
			stmra
			wait
			wait
			ldmrd
			nop
			bz cpu0_load
			nop
			nop

			jmp	cpux_boot
			nop
			nop

cpu0_load:
#ifdef SIMULATION
//
//	Main memory (ram) is loaded by the simulation.
//	Just set the heap pointer from the size field.
//
			ldi	0
			stmra
			wait
			wait
			ldmrd
			stm	heap
#else
//
//
//	download n words in extern ram (high byte first!)
//
			ldi	0
			stm	heap		// word counter (ram address)

#ifdef FLASH
//
//	start address of Java program in flash: 0x80000
//
			ldi	524288		// only for jvmflash usefull
			stm	addr
#endif

//
//	Variable a will be the length set by the first word.
//	Variable c is used to assemble the word from the
//	serial transmitted bytes.
//

xram_loop:
			ldi	4			// byte counter
ser4:
#ifdef FLASH
// ************** change for load from flash *********************
			ldm addr
			stmra				// read ext. mem, mem_bsy comes one cycle later
			ldm	addr
			ldi	1
			add
			stm	addr
			wait
			wait
			ldmrd		 		// read ext. mem
// ************** end change for load from flash *********************
#else
#ifdef USB
// ************** change for load from USB interface *********************
			ldi	usb_status		// wait for byte from USB
			stmra
			ldi	ua_rdrf
			wait
			wait
			ldmrd
			and
			nop
			bz	ser4
			nop
			nop

			ldi	usb_data		// read byte from USB
			stmra
			wait
			wait
			ldmrd

//	We don't do the byte handshake on the USB connection.
//	The FTDI chip handles flow control.
//
//wait_usb_tx:
//			ldi	usb_status		// wait for TX-buffer ready
//			stmra
//			ldi	ua_tdre
//			wait
//			wait
//			ldmrd
//			and
//			nop
//			bz	wait_usb_tx
//			nop
//			nop
//
//			ldi	usb_data		// write byte to USB
//			stmwa
//			dup					// echo for down.c, 'handshake'
//			stmwd		
//			wait
//			wait

// ************** end change for load from USB interface *********************
#else
// ************** change for load from serial line *********************
			ldi	io_status		// wait for byte from uart
			stmra
			ldi	ua_rdrf
			wait
			wait
			ldmrd
			and
			nop
			bz	ser4
			nop
			nop

			ldi	io_uart			// read byte from uart
			stmra
			wait
			wait
			ldmrd

			ldi	io_uart			// write byte to uart
			stmwa
			dup					// echo for down.c, 'handshake'
			stmwd		
			wait
			wait
// ************** end change for load from serial line *********************
#endif
#endif

			ldm	c			// mem word
			ldi	8
			shl

			or				// set low byte with uart data
			stm c			// store 

			ldi	1			// decrement byte counter
			sub
			dup
			nop
			bnz	ser4
			nop
			nop
			pop				// remove byte counter

			ldm	heap
			stmwa				// write ext. mem address
			ldm	c
			stmwd				// write ext. mem data
			wait
			wait

//****
// could be changed to load mp from ram and not from the first word!!!
//	cleaner
//****
			ldm	heap
			nop
			bnz	cnt_not_0
			nop
			nop
			ldm	c				// first data word is the size of the application
			stm a

cnt_not_0:
			ldm	heap		// mem counter
			ldi	1			// increment
			add
			stm heap

not_first:
			ldm	heap
			ldm	a
			xor
			nop
			bz	cpux_boot
			nop
			nop

			jmp	xram_loop
			nop
			nop

#endif // SIMULATION


// jump to here with cpu_id other than 0

cpux_boot:
//
//	Load mp from the second word in ram.
//
			ldi	1
			stmra
			wait
			wait
			ldmrd
			stm	mp
//
//	ram is now loaded, heap points to free ram
//	load pointer to main struct and invoke
//
			ldm	mp			// pointer to 'special' pointer list
			ldi	1
			add
			dup

			stmra				// read jjp
			wait
			wait
			ldmrd			 	// read ext. mem
			stm	jjp

			ldi	1
			add
			stmra				// read jjhp
			wait
			wait
			ldmrd			 	// read ext. mem
			stm	jjhp

			ldm	mp			// pointer to pointer to main meth. struct
			jmp	invoke_main	// simulate invokestatic
			nop
			nop

///////////////////////////////////////////////////////////////////////////
//
//	begin of jvm code
//
///////////////////////////////////////////////////////////////////////////

///////////////////////////////////////////////////////////////////////////
//
//	some special instructions that use invoke
//
///////////////////////////////////////////////////////////////////////////

//
//	call com.jopdesign.sys.JMV.fxxx(int constant) for not implemented  byte codes.
//		... JVM in Java!
//		with constant on stack
//

new:
anewarray:
checkcast:
instanceof:

//
//	find address for JVM function
//
			ldjpc
			ldi	1
			sub
			stjpc				// get last byte code
			nop					// ???
			nop					// one more now (2004-04-06) ?
			ldm	jjp
			nop	opd
			ld_opd_8u
			ldi	255
			and
			dup
			add					// *2
			add					// jjp+2*bc
			stm	a				// save

//
//	get constant
//
			ldm	cp opd
			nop	opd
			ld_opd_16u
			add

			stmrac				// read ext. mem, mem_bsy comes one cycle later
			wait
			wait
			ldmrd		 		// read ext. mem

			ldm	a				// restore mp

//
//	invoke JVM.fxxx(int cons)
//
			jmp	invoke
			nop
			nop


newarray:
			nop opd
			ld_opd_8u
			stm a
			ldjpc
			ldi	2
			sub
			stjpc				// get last byte code
			nop					// ???
			nop					// one more now (2004-04-06) ?
			ldm	a
			ldm	jjp
			nop	opd
			ld_opd_8u
			ldi	255 
			and opd				// remove type info
			dup
			add					// *2
			add					// jjp+2*bc

// invoke JVM.fxxx();
			jmp	invoke			// simulate invokestatic with ptr to meth. str. on stack
			nop
			nop

//
//	call com.jopdesign.sys.JMV.fxxx(int index) for not implemented  byte codes.
//		... JVM in Java!
//		with index into constant pool on stack
//

putfield_ref:
putstatic_ref:

//
//	find address for JVM function
//
			ldjpc
			ldi	1
			sub
			stjpc				// get last byte code
			nop					// ???
			nop					// one more now (2004-04-06) ?
			ldm	jjp
			nop	opd
			ld_opd_8u
			ldi	255
			and
			dup
			add					// *2
			add					// jjp+2*bc
			stm	a				// save

//
//	get index
//
			nop	opd
			nop	opd
			ld_opd_16u

			ldm	a				// restore mp

//
//	invoke JVM.fxxx(int index)
//
			jmp	invoke
			nop
			nop
//
//	this is an interrupt, (bytecode 0xf0)
//	call com.jopdesign.sys.JVMHelp.interrupt()	(
//		oder gleich eine f aus JVMHelp ????
//		... JVM in Java!
//
sys_int:
			ldjpc				// correct wrong increment on jpc
			ldi	1				//    could also be done in bcfetch.vhd
			sub					//    but this is simpler :-)
			stjpc
			ldm	jjhp			// interrupt() is at offset 0
								// jjhp points in method table to first
								// method after methods inherited from Object

			jmp	invoke			// simulate invokestatic with ptr to meth. str. on stack
			nop
			nop


//
//	this is an exception, (bytecode 0xf1)
//	call com.jopdesign.sys.JVMHelp.except()	(
//
sys_exc:
			ldjpc				// correct wrong increment on jpc
			ldi	1				//    could also be done in bcfetch.vhd
			sub					//    but this is simpler :-)
			stjpc
			ldm	jjhp			// interrupt() is at offset 0
								// jjhp points in method table to first
			ldi	6				// forth method (index 3 * 2 word);
			add


			jmp	invoke			// simulate invokestatic with ptr to meth. str. on stack
			nop
			nop

//
//	call com.jopdesign.sys.JMV.fxxx() for not implemented  byte codes.
//		... JVM in Java!
//
sys_noim:
			ldjpc
			ldi	1
			sub
			stjpc				// get last byte code
			nop					// ???
			nop					// one more now (2004-04-06) ?
			ldm	jjp
			nop	opd
			ld_opd_8u
			ldi	255
			and
			dup
			add					// *2
			add					// jjp+2*bc

			jmp	invoke			// simulate invokestatic with ptr to meth. str. on stack
			nop
			nop

//
//	invoke and return functions
//
#include "jvm_call.inc"

///////////////////////////////////////////////////////////////////////////
//
//	begin of simple bytecodes
//
///////////////////////////////////////////////////////////////////////////

nop:		nop nxt

iconst_m1:	ldi -1 nxt
fconst_0:
aconst_null:
iconst_0:	ldi 0 nxt
iconst_1:	ldi 1 nxt
iconst_2:	ldi 2 nxt
iconst_3:	ldi 3 nxt
iconst_4:	ldi 4 nxt
iconst_5:	ldi 5 nxt

bipush:		nop opd
			ld_opd_8s nxt

sipush:		nop opd
			nop opd
			ld_opd_16s nxt

ldc:		ldm	cp opd
			ld_opd_8u
			add
			stmrac				// read ext. mem, mem_bsy comes one cycle later
			wait
			wait
			ldmrd		 nxt	// read ext. mem

ldc_w:	
			ldm	cp opd
			nop	opd
			ld_opd_16u
			add
			stmrac				// read ext. mem, mem_bsy comes one cycle later
			wait
			wait
			ldmrd		 nxt	// read ext. mem

aload:
fload:
iload:		nop opd
			ld nxt

aload_0:
fload_0:
iload_0:	ld0 nxt
aload_1:
fload_1:
iload_1:	ld1 nxt
aload_2:
fload_2:
iload_2:	ld2 nxt
aload_3:
fload_3:
iload_3:	ld3 nxt


astore:
fstore:
istore:		nop opd
			st nxt

astore_0:
fstore_0:
istore_0:	st0 nxt
astore_1:
fstore_1:
istore_1:	st1 nxt
astore_2:
fstore_2:
istore_2:	st2 nxt
astore_3:
fstore_3:
istore_3:	st3 nxt


pop:		pop nxt
pop2:		pop
			pop	nxt
dup:		dup nxt
dup_x1:		stm	a
			stm	b
			ldm a
			ldm b
			ldm a nxt
dup_x2:		stm	a
			stm	b
			stm	c
			ldm a
			ldm c
			ldm b
			ldm a nxt
dup2:		stm	a
			stm	b
			ldm b
			ldm a
			ldm b
			ldm a nxt
dup2_x1:	stm	a
			stm	b
			stm	c
			ldm b
			ldm a
			ldm c
			ldm b
			ldm a nxt
dup2_x2:	stm	a
			stm	b
			stm	c
			stm	d
			ldm b
			ldm a
			ldm d
			ldm c
			ldm b
			ldm a nxt
swap:		stm	a		// not tested, javac does not generate it!
			stm	b
			ldm	a
			ldm	b nxt

iadd:		add nxt
isub:		sub nxt

ineg:
			ldi -1
			xor
			ldi 1
			add nxt

iand:		and nxt
ior:		or nxt
ixor:		xor nxt

ishl:		shl nxt
ishr:		shr nxt
iushr:		ushr nxt


imul:
			stmul		// store both operands and start
			pop			// pop second operand

			ldi	2		// 2*7+2 wait ok!
imul_loop:
			ldi	-1
			add
			dup
			nop
			bnz	imul_loop
			nop
			nop
	
			pop			// remove counter

			ldmul	nxt


// 	moved to JVM.java
// 
// idiv:
// 			stm	b
// 			stm	a
// 			ldm	a
//         	ldi	-2147483648		//  0x80000000
// 			and
// 			dup					// make a positiv
// 			nop
// 			bz	idiv_apos
// 			nop
// 			nop
// 			ldm	a
// 			ldi -1
// 			xor
// 			ldi 1
// 			add
// 			stm	a
// idiv_apos:
// 			ldm	b
//         	ldi	-2147483648		//  0x80000000
// 			and
// 			dup					// make b positiv
// 			nop
// 			bz	idiv_bpos
// 			nop
// 			nop
// 			ldm	b
// 			ldi -1
// 			xor
// 			ldi 1
// 			add
// 			stm	b
// idiv_bpos:
// 			xor					//	sign
// 			stm	e
// 
// 			ldi	0
// 			stm	c			//	c is quotient
// 			ldi	0
// 			stm	d			//	d is remainder
// 			ldi	32			//	loop counter
// idiv_loop:
// 			ldm	c
// 			dup
// 			add
// 			stm	c
// 			ldm	d
// 			dup
// 			add
// 			stm	d
// 			ldm	a
//         	ldi	-2147483648		//  0x80000000
// 			and
// 			nop
// 			bz	idiv_noor
// 			nop
// 			nop
// 			ldm	d
// 			ldi	1
// 			or
// 			stm	d
// idiv_noor:
// 			ldm	a
// 			dup
// 			add
// 			stm	a
// 			ldm	d
// 			ldm	b
// 			sub
//         	ldi	-2147483648		//  0x80000000
// 			and
// 			nop
// 			bnz	idiv_nosub
// 			nop
// 			nop
// 			ldm	d
// 			ldm	b
// 			sub
// 			stm	d
// 			ldm	c
// 			ldi	1
// 			or
// 			stm	c
// idiv_nosub:
// 
// 			ldi	1
// 			sub
// 			dup
// 			nop
// 			bnz	idiv_loop
// 			nop
// 			nop
// 			pop				// remove loop counter
// 			ldm	e
// 			nop
// 			bz	idiv_nosign
// 			nop
// 			nop
// 			ldm	c
// 			ldi -1
// 			xor
// 			ldi 1
// 			add	nxt
// idiv_nosign:
// 			ldm	c	nxt
// 
// irem:
// 			stm	b
// 			stm	a
// 			ldm	a
//         	ldi	-2147483648		//  0x80000000
// 			and
// 			dup					// make a positiv
// 			stm	e				//	sign
// 			nop
// 			bz	irem_apos
// 			nop
// 			nop
// 			ldm	a
// 			ldi -1
// 			xor
// 			ldi 1
// 			add
// 			stm	a
// irem_apos:
// 			ldm	b
//         	ldi	-2147483648		//  0x80000000
// 			and					// make b positiv
// 			nop
// 			bz	irem_bpos
// 			nop
// 			nop
// 			ldm	b
// 			ldi -1
// 			xor
// 			ldi 1
// 			add
// 			stm	b
// irem_bpos:
// 
// 			ldi	0
// 			stm	c			//	c is quotient
// 			ldi	0
// 			stm	d			//	d is remainder
// 			ldi	32			//	loop counter
// irem_loop:
// 			ldm	c
// 			dup
// 			add
// 			stm	c
// 			ldm	d
// 			dup
// 			add
// 			stm	d
// 			ldm	a
//         	ldi	-2147483648		//  0x80000000
// 			and
// 			nop
// 			bz	irem_noor
// 			nop
// 			nop
// 			ldm	d
// 			ldi	1
// 			or
// 			stm	d
// irem_noor:
// 			ldm	a
// 			dup
// 			add
// 			stm	a
// 			ldm	d
// 			ldm	b
// 			sub
//         	ldi	-2147483648		//  0x80000000
// 			and
// 			nop
// 			bnz	irem_nosub
// 			nop
// 			nop
// 			ldm	d
// 			ldm	b
// 			sub
// 			stm	d
// 			ldm	c
// 			ldi	1
// 			or
// 			stm	c
// irem_nosub:
// 
// 			ldi	1
// 			sub
// 			dup
// 			nop
// 			bnz	irem_loop
// 			nop
// 			nop
// 			pop				// remove loop counter
// 			ldm	e
// 			nop
// 			bz	irem_nosign
// 			nop
// 			nop
// 			ldm	d
// 			ldi -1
// 			xor
// 			ldi 1
// 			add	nxt
// irem_nosign:
// 			ldm	d	nxt
// 


// Floating point operations in HW with FPU
#ifdef FPU_ATTACHED
fadd:
		ldi fpu_const_b   // load address: FPU_B
		stmwa             // store memory address
		stmwd             // store memory data - b already on stack
		wait
		wait              // execute 1+nws
		ldi fpu_const_a   // load address: FPU_A
		stmwa             // store memory data
		stmwd             // store memory data - a already on stack
		wait
		wait              // execute 1+nws
		ldi 0             // load FPU_OP_ADD (data)
		ldi fpu_const_op  // load FPU_OP (address)
		stmwa             // store FPU_OP
		stmwd             // store FPU_OP_ADD
		wait
		wait              // execute 1+nws
		ldi fpu_const_res // load address of FPU_RES
		stmra             // read memory
		wait
		wait              // execute 1+nws
		ldmrd nxt         // read ext. mem

fsub:
		ldi fpu_const_b   // load address: FPU_B
		stmwa             // store memory address
		stmwd             // store memory data - b already on stack
		wait
		wait              // execute 1+nws
		ldi fpu_const_a   // load address: FPU_A
		stmwa             // store memory data
		stmwd             // store memory data - a already on stack
		wait
		wait              // execute 1+nws
		ldi 1             // load FPU_OP_ADD (data)
		ldi fpu_const_op  // load FPU_OP (address)
		stmwa             // store FPU_OP
		stmwd             // store FPU_OP_ADD
		wait
		wait              // execute 1+nws
		ldi fpu_const_res // load address of FPU_RES
		stmra             // read memory
		wait
		wait              // execute 1+nws
		ldmrd nxt         // read ext. mem

fmul:
		ldi fpu_const_b   // load address: FPU_B
		stmwa             // store memory address
		stmwd             // store memory data - b already on stack
		wait
		wait              // execute 1+nws
		ldi fpu_const_a   // load address: FPU_A
		stmwa             // store memory data
		stmwd             // store memory data - a already on stack
		wait
		wait              // execute 1+nws
		ldi 2             // load FPU_OP_ADD (data)
		ldi fpu_const_op  // load FPU_OP (address)
		stmwa             // store FPU_OP
		stmwd             // store FPU_OP_ADD
		wait
		wait              // execute 1+nws
		ldi fpu_const_res // load address of FPU_RES
		stmra             // read memory
		wait
		wait              // execute 1+nws
		ldmrd nxt         // read ext. mem

fdiv:
		ldi fpu_const_b   // load address: FPU_B
		stmwa             // store memory address
		stmwd             // store memory data - b already on stack
		wait
		wait              // execute 1+nws
		ldi fpu_const_a   // load address: FPU_A
		stmwa             // store memory data
		stmwd             // store memory data - a already on stack
		wait
		wait              // execute 1+nws
		ldi 3             // load FPU_OP_ADD (data)
		ldi fpu_const_op  // load FPU_OP (address)
		stmwa             // store FPU_OP
		stmwd             // store FPU_OP_ADD
		wait
		wait              // execute 1+nws
		ldi fpu_const_res // load address of FPU_RES
		stmra             // read memory
		wait
		wait              // execute 1+nws
		ldmrd nxt         // read ext. mem
#endif



iinc:
			ldvp opd
			ld_opd_8u
			add
			star opd
			ld_opd_8s
			ldmi
			add
			stmi nxt

i2c:
			ldi	65535
			and	nxt

ifnull:
ifnonnull:
ifeq:
ifne:
iflt:
ifge:
ifgt:
ifle:
			nop opd
			jbr opd
			pop
			nop nxt

if_acmpeq:
if_acmpne:
if_icmpeq:
if_icmpne:
if_icmplt:
if_icmpge:
if_icmpgt:
if_icmple:
			nop opd
			jbr opd
			pop
			pop nxt

goto:
			nop opd
			jbr opd
			nop
			nop nxt


getstatic_ref:
getstatic:				// address is in index (bc opd)
			stgs opd
			nop opd
			wait
			wait
			ldmrd nxt

jopsys_getstatic:
			stidx
			stgs
			wait
			wait
			ldmrd nxt

putstatic:				// address is in index (bc opd)
			stps opd	// MMU uses bc opd
			nop opd
			wait
			wait
			nop nxt

jopsys_putstatic:
			stidx
			stps
			wait
			wait
			nop nxt
		
getfield_ref:					// getfield for reference is the same
getfield:
			stgf opd			// let the HW do the work
			nop opd				// index is loaded from BC operand
			// could the opd go to the wait instruction?
			// No, it breaks wait :-(
			wait
			wait
			ldmrd nxt			// read result

jopsys_getfield:				// version from Native
			stidx
			stgf				// let the HW do the work
			wait
			wait
			ldmrd nxt			// read result

putfield:
			stpf 				// start putfield index is taken from the BC operand
			nop opd
			nop	opd				// get rid of second stack location
			wait
			wait
			pop nxt

			// TODO: change order between value and index in Native
jopsys_putfield:				// Version from Native
			stm a
			stidx
			ldm a
			stpf				// let the HW do the work
			wait
			wait
			pop nxt

arraylength:

			ldi	1
			add					// arrayref+1 (in handle)
			stmraf				// read ext. mem, mem_bsy comes one cycle later
			wait
			wait
			ldmrd		 nxt	// read ext. mem


#ifndef RTTM
//aastore: is now in JVM.java for the write barrier
#else
aastore:
#endif
bastore:
castore:
fastore:
iastore:
sastore:
			stast
			pop
			pop
			wait
			wait
			nop nxt

aaload:
baload:
caload:
faload:
iaload:
saload:
			stald
			pop
			wait
			wait
			ldmrd nxt

<<<<<<< HEAD
=======
monitorenter:
 			pop					// drop reference
//			bz null_pointer		// null pointer check
			ldi	io_int_ena
			stmwa				// write ext. mem address
			ldi	0
			stmwd				// write ext. mem data
			ldm	moncnt
			ldi	1
			add
			wait
			wait
			cinval				// invalidate earlier, just in case
			stm	moncnt
			// request the global lock
			ldi	io_lock
			stmwa				// write ext. mem address
			ldi	1
			stmwd				// write ext. mem data
			wait
			wait
			nop nxt

monitorexit:
			pop					// drop reference
//			bz null_pointer		// null pointer check
			ldm	moncnt
			ldi	1
			sub
			dup
			stm	moncnt
			bnz	mon_no_ena
			// can be exec in in branch delay?
			// up to now yes, but we change the write
			// some time....
			// nop
			// nop
			// free the global lock
			ldi	io_lock
			stmwa				// write ext. mem address
			ldi	0
			stmwd				// write ext. mem data
			wait
			wait
			ldi	io_int_ena
			stmwa
			ldi	1
			stmwd				// write ext. mem data
			wait
			wait
mon_no_ena:	nop		nxt

>>>>>>> 4ec890ed
//		
// long bytecodes
//
#include "jvm_long.inc"


//****************

// special byte codes for native functions

//jopsys_rd:
//			stioa		// io-address
//			nop
//			ldiod	nxt	// read data
//
//jopsys_wr:
//			stioa		// io-address
//			nop
//			stiod	nxt	// write data

//
//	this sequence takes ram_cnt + 3 cycles
//	means ram_cnt-1 wait states (bsy)
//	nws = ram_cnt-1
//
//	or in other words 4+nws
//
//	For the 100MHz JOP version this sequnce takes
//	5 cycles.
//
//
jopsys_rd:
jopsys_rdmem:
			stmra				// read memory, mem_bsy comes one cycle later
			wait
			wait				// execute 1+nws
			ldmrd		 nxt	// read ext. mem


//
//	The wait states for the write are the same as
//	for the read: nws = ram_cnt-1
//
//	The sequence executes for 5+nws cycles - for the
//	100MHz version in 6 cycles
//
jopsys_wr:
jopsys_wrmem:
			stmwa				// store memory address
			stmwd				// store memory data
			wait
			wait				// execute 1+nws
			nop	nxt

jopsys_rdint:
			star			// address in ar
			nop				// due to pipelining
			ldmi nxt		// read value (ar indirect)

jopsys_wrint:
			star			// address in ar
			nop				// due to pipelining
			stmi nxt		// write value (ar indirect)

jopsys_getsp:
			ldsp		// one increment but still one to low ('real' sp is sp+2 because of registers)
			ldi	1		// 'real' sp			da sp auf rd adr zeigt
			add	nxt
jopsys_setsp:
			nop			// written in adr/read stage!
			stsp		// new sp
			pop			// flash tos, tos-1 (registers)
			pop	nxt		// sp must be two lower, points to rd adr
jopsys_getvp:
			ldvp	nxt
jopsys_setvp:
			stvp
			nop	nxt

// public static native void int2extMem(int intAdr, int extAdr, int cnt);

jopsys_int2ext:
			ldi	-1
			add
			stm c			// counter-1
			stmra			// read handle indirection
			stm	b			// intern address
			wait			// for the GC
			wait
			ldmrd
			stm	a			// extern address
			ldm	c			// keep counter on the stack

intext_loop:
			dup
			ldm	b
			add
			star
			dup
			ldm	a
			add
			stmwa
			ldmi
			stmwd
			dup
			wait
			wait

			bnz		intext_loop
			ldi	-1	// decrement in branch slot
			add

			pop	nxt	// remove counter

// public static native void ext2intMem(int extAdr, int intAdr, int cnt);

jopsys_ext2int:
			ldi	-1
			add
			stm c			// counter-1
			stm	b			// intern address
			stmra			// read handle indirection
			wait			// for the GC
			wait
			ldmrd
			stm	a			// extern address
			ldm	c			// keep counter on the stack

extint_loop:
			dup
			ldm	a
			add
			stmra
			dup
			ldm	b
			add
			star
			wait
			wait
			ldmrd			// read ext val
			stmi

			dup
			nop
			bnz		extint_loop
			ldi	-1	// decrement in branch slot
			add

			pop	nxt	// remove counter

//	public static native void memCopy(int src, int dest, int cnt);

jopsys_memcpy:
// 			ldi	-1
// 			add
// 			stm c	// counter-1
// 			stm b	// destination
// 			stm a	// source
// 			ldm	c	// keep counter on the stack

// memcpy_loop:
// 			dup
// 			ldm	a
// 			add
// 			stmra
// 			dup
// 			ldm	b
// 			add
// 			stmwa	// should be ok
// 			wait
// 			wait
// 			ldmrd
// 			stmwd
// 			dup
// 			wait
// 			wait

// 			bnz	memcpy_loop
// 			ldi	-1	// decrement in branch slot
// 			add

			stcp
			pop
			wait
			wait
			pop nxt



//
//	some conversions only need a nop!
//
jopsys_nop:
			nop	nxt

//jopsys_invoke: see invoke


jopsys_cond_move:
			nop		// one cycle for the condition
			bz		false_path
			stm		b
			stm		c
			ldm		c nxt
false_path:	ldm		b nxt

// invalidate cache coherent data cache
// if we would do it in a single cycle, would the
// invalidate signal come to late for the hit detection
// earlier in the pipeline?
jopsys_inval:
<<<<<<< HEAD
			ldi io_inval
			stmwa
			ldi 0
		    stmwd
			wait
			wait
			nop nxt

jopsys_lock:
			ldi	io_int_ena
			stmwa				// write ext. mem address
			ldi	0
			stmwd				// write ext. mem data
			ldm	lockcnt
			ldi	1
			add
			wait
			wait
			stm	lockcnt
			// request the global lock
			ldi	io_lock
			stmwa				// write ext. mem address
			ldi	1
			stmwd				// write ext. mem data
			wait
			wait
			nop nxt

jopsys_unlock:
			ldm	lockcnt
			ldi	1
			sub
			dup
			stm	lockcnt
			bnz	no_int_ena
			nop
			nop

			// free the global lock
			ldi	io_lock
			stmwa				// write ext. mem address
			ldi	0
			stmwd				// write ext. mem data
			wait
			wait
			ldi	io_int_ena
			stmwa
			ldi	1
			stmwd				// write ext. mem data
			wait
			wait

no_int_ena:	nop		nxt
=======
			cinval
			nop
			nop
			nop nxt
>>>>>>> 4ec890ed
<|MERGE_RESOLUTION|>--- conflicted
+++ resolved
@@ -1386,61 +1386,6 @@
 			wait
 			ldmrd nxt
 
-<<<<<<< HEAD
-=======
-monitorenter:
- 			pop					// drop reference
-//			bz null_pointer		// null pointer check
-			ldi	io_int_ena
-			stmwa				// write ext. mem address
-			ldi	0
-			stmwd				// write ext. mem data
-			ldm	moncnt
-			ldi	1
-			add
-			wait
-			wait
-			cinval				// invalidate earlier, just in case
-			stm	moncnt
-			// request the global lock
-			ldi	io_lock
-			stmwa				// write ext. mem address
-			ldi	1
-			stmwd				// write ext. mem data
-			wait
-			wait
-			nop nxt
-
-monitorexit:
-			pop					// drop reference
-//			bz null_pointer		// null pointer check
-			ldm	moncnt
-			ldi	1
-			sub
-			dup
-			stm	moncnt
-			bnz	mon_no_ena
-			// can be exec in in branch delay?
-			// up to now yes, but we change the write
-			// some time....
-			// nop
-			// nop
-			// free the global lock
-			ldi	io_lock
-			stmwa				// write ext. mem address
-			ldi	0
-			stmwd				// write ext. mem data
-			wait
-			wait
-			ldi	io_int_ena
-			stmwa
-			ldi	1
-			stmwd				// write ext. mem data
-			wait
-			wait
-mon_no_ena:	nop		nxt
-
->>>>>>> 4ec890ed
 //		
 // long bytecodes
 //
@@ -1652,13 +1597,9 @@
 // invalidate signal come to late for the hit detection
 // earlier in the pipeline?
 jopsys_inval:
-<<<<<<< HEAD
-			ldi io_inval
-			stmwa
-			ldi 0
-		    stmwd
-			wait
-			wait
+			cinval
+			nop
+			nop
 			nop nxt
 
 jopsys_lock:
@@ -1706,9 +1647,3 @@
 			wait
 
 no_int_ena:	nop		nxt
-=======
-			cinval
-			nop
-			nop
-			nop nxt
->>>>>>> 4ec890ed
