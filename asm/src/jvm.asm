--- conflicted
+++ resolved
@@ -150,11 +150,7 @@
 //	gets written in RAM at position 64
 //	update it when changing .asm, .inc or .vhd files
 //
-<<<<<<< HEAD
-version		= 20091014
-=======
-version		= 20091128
->>>>>>> 2b94563e
+version		= 20100111
 
 //
 //	start of stack area in the on-chip RAM
