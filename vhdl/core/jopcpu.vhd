--- conflicted
+++ resolved
@@ -98,12 +98,7 @@
 	signal stack_tos		: std_logic_vector(31 downto 0);
 	signal stack_nos		: std_logic_vector(31 downto 0);
 	signal rd, wr			: std_logic;
-<<<<<<< HEAD
 	signal mmu_instr			: std_logic_vector(MMU_WIDTH-1 downto 0);
-=======
-	signal ext_addr			: std_logic_vector(EXTA_WIDTH-1 downto 0);
-	signal mem_type			: std_logic_vector(1 downto 0);
->>>>>>> bc438351
 	signal stack_din		: std_logic_vector(31 downto 0);
 
 -- extension/mem interface
@@ -158,34 +153,9 @@
 
 	core: entity work.core
 		generic map(jpc_width)
-<<<<<<< HEAD
 		port map (
 			clk => clk,
 			reset => reset,
-=======
-		port map (clk, reset,
-			bsy,
-			stack_din, ext_addr, mem_type,
-			rd, wr,
-			jbc_addr, jbc_data,
-			irq_in, irq_out, sp_ov,
-			stack_tos, stack_nos
-		);
-
-	exc_req.spov <= sp_ov;
-
-	cmp_ext: entity work.extension 
-		port map (
-			clk => clk,
-			reset => reset,
-			ain => stack_tos,
-			bin => stack_nos,
-
-			ext_addr => ext_addr,
-			mem_type => mem_type,
-			rd => rd,
-			wr => wr,
->>>>>>> bc438351
 			bsy => bsy,
 			din => stack_din,
 			mem_in => mem_in,
