--
--
--  This file is a part of JOP, the Java Optimized Processor
--
--  Copyright (C) 2001-2008, Martin Schoeberl (martin@jopdesign.com)
--
--  This program is free software: you can redistribute it and/or modify
--  it under the terms of the GNU General Public License as published by
--  the Free Software Foundation, either version 3 of the License, or
--  (at your option) any later version.
--
--  This program is distributed in the hope that it will be useful,
--  but WITHOUT ANY WARRANTY; without even the implied warranty of
--  MERCHANTABILITY or FITNESS FOR A PARTICULAR PURPOSE.  See the
--  GNU General Public License for more details.
--
--  You should have received a copy of the GNU General Public License
--  along with this program.  If not, see <http://www.gnu.org/licenses/>.
--


--
--	fetch.vhd
--
--	jop instrcution fetch and branch
--
--
--	resources on ACEX1K30-3
--
--		132 LCs, max ca. 50 MHz
--
--	todo:
--		5 stage pipeline (jtbl/rom)
--		relativ address for jp, br
--		load pc instead of addres mux befor rom!
--
--	2001-07-04	first version
--	2001-07-18	component pc_inc in own file for Xilinx
--	2001-10-24	added 2 delays for br address (address is now in br opcode!)
--	2001-10-28	ldjpc, stjpc
--	2001-10-31	stbc (write content of jbc)
--	2001-11-13	added jtbl (jtbl and rom in one pipline stage!)
--	2001-11-14	change jbc to 1024 bytes
--	2001-11-16	split to fetch and bcfetch
--	2001-12-06	ir from decode to rom, (one brdly removed)
--				mux befor rom removed, unregistered jfetch conrols imput to
--				pc, jpaddr unregistered!
--	2001-12-07	branch relativ
--	2001-12-08	use table for branch offsets
--	2001-12-08	instruction set changed to 8 bit, pc to 10 bits
--	2002-12-02	wait instruction for memory
--	2003-08-15	move bcfetch to core
--	2004-04-06	nxt and opd are in rom. rom address from jpc_mux and with
--				positiv edge rdaddr. unregistered output in rom.
--	2004-10-08	moved bsy/pcwait from decode to fetch
--	2005-09-05	use new branch and jmp instructions (offset part of instruction)
--
--


library ieee;
use ieee.std_logic_1164.all;
use ieee.numeric_std.all;

entity fetch is

generic (
	pc_width	: integer;	-- address bits of internal instruction rom
	i_width		: integer	-- instruction width
);
port (
	clk, reset	: in std_logic;

	nxt, opd	: out std_logic;	-- jfetch and jopdfetch from table

	br			: in std_logic;
	jmp			: in std_logic;
	bsy			: in std_logic;		-- direct from the memory module
	jpaddr		: in std_logic_vector(pc_width-1 downto 0);

	dout		: out std_logic_vector(i_width-1 downto 0)		-- internal instruction (rom)
);
end fetch;

architecture rtl of fetch is

--
--	rom component (use technology specific vhdl-file (arom/xrom))
--		or generic rom.vhd
--
--	rom registered address, unregisterd out
--
component rom is
generic (width : integer; addr_width : integer);
port (
	clk			: in std_logic;

	address		: in std_logic_vector(pc_width-1 downto 0);

	q			: out std_logic_vector(i_width+1 downto 0)
);
end component;

	signal pc_mux		: std_logic_vector(pc_width-1 downto 0);
	signal pc_inc		: std_logic_vector(pc_width-1 downto 0);
	signal pc			: std_logic_vector(pc_width-1 downto 0);
	signal brdly		: std_logic_vector(pc_width-1 downto 0);
	signal jpdly		: std_logic_vector(pc_width-1 downto 0);

	signal jfetch		: std_logic;		-- fetch next byte code as opcode
	signal jopdfetch	: std_logic;		-- fetch next byte code as operand

	signal rom_data		: std_logic_vector(i_width+1 downto 0);		-- output from ROM
	signal ir			: std_logic_vector(i_width-1 downto 0);		-- instruction register
signal pcwait : std_logic;

begin


--
--	pc_mux is 1 during reset!
--		=> first instruction from ROM gets NEVER executed.
--
<<<<<<< HEAD
	mcrom: rom generic map (i_width+2, pc_width) port map(clk, pc_mux, rom_data);
	jfetch <= rom_data(i_width+1);
	jopdfetch <= rom_data(i_width);

=======
	cmp_rom: rom generic map (i_width+2, pc_width) port map(clk, pc_mux, rom_data);
	jfetch <= rom_data(i_width+1);
	jopdfetch <= rom_data(i_width);

	cmp_off: offtbl port map(ir(6 downto 2), off);
>>>>>>> bc438351

	dout <= ir;
	nxt <= jfetch;
	opd <= jopdfetch;

process(clk)
begin
	if rising_edge(clk) then				-- we don't need a reset
<<<<<<< HEAD
		ir <= rom_data(i_width-1 downto 0);			-- better read (second) instruction from rom
		pcwait <= '0';
		-- decode wait instruction from unregistered rom
		if (rom_data(i_width-1 downto 0)="0100000001") then	-- wait instuction
=======
		ir <= rom_data(i_width-1 downto 0);			-- better read (second) instruction from room
		pcwait <= '0';
		-- decode wait instruction from unregistered rom
		if (rom_data(i_width-1 downto 0)="1000000100") then	-- wait instuction
>>>>>>> bc438351
			pcwait <= '1';
		end if;
	end if;
end process;

process(clk, reset)

begin
	if (reset='1') then
		pc <= (others => '0');
		brdly <= (others => '0');
		jpdly <= (others => '0');
	elsif rising_edge(clk) then
		-- 6 bits as signed branch offset
		brdly <= std_logic_vector(signed(pc) + to_signed(to_integer(signed(ir(5 downto 0))), pc_width));
		-- 9 bits as signed jump offset
		jpdly <= std_logic_vector(signed(pc) + to_signed(to_integer(signed(ir(i_width-2 downto 0))), pc_width));
		pc <= pc_mux;
	end if;
end process;

	pc_inc <= std_logic_vector(unsigned(pc) + 1);

<<<<<<< HEAD
process(jfetch, br, jmp, jpaddr, brdly, jpdly, pc, pc_inc)
=======
process(jfetch, br, jpaddr, brdly, pcwait, bsy, pc, pc_inc)
>>>>>>> bc438351
begin
	if jfetch='1' then
		pc_mux <= jpaddr;
	else 
		if br='1' then
			pc_mux <= brdly;
		elsif jmp='1' then
			pc_mux <= jpdly;
		else
			-- bsy is too late to register pcwait and bsy
			if (pcwait='1' and bsy='1') then
				pc_mux <= pc;
			else
				pc_mux <= pc_inc;
			end if;
		end if;
	end if;
end process;

-- synthesis translate_off
	-- show microcode mnemonic
	uc: entity work.microcode port map(ir);
-- synthesis translate_on

end rtl;
<|MERGE_RESOLUTION|>--- conflicted
+++ resolved
@@ -121,18 +121,9 @@
 --	pc_mux is 1 during reset!
 --		=> first instruction from ROM gets NEVER executed.
 --
-<<<<<<< HEAD
 	mcrom: rom generic map (i_width+2, pc_width) port map(clk, pc_mux, rom_data);
 	jfetch <= rom_data(i_width+1);
 	jopdfetch <= rom_data(i_width);
-
-=======
-	cmp_rom: rom generic map (i_width+2, pc_width) port map(clk, pc_mux, rom_data);
-	jfetch <= rom_data(i_width+1);
-	jopdfetch <= rom_data(i_width);
-
-	cmp_off: offtbl port map(ir(6 downto 2), off);
->>>>>>> bc438351
 
 	dout <= ir;
 	nxt <= jfetch;
@@ -141,17 +132,10 @@
 process(clk)
 begin
 	if rising_edge(clk) then				-- we don't need a reset
-<<<<<<< HEAD
 		ir <= rom_data(i_width-1 downto 0);			-- better read (second) instruction from rom
 		pcwait <= '0';
 		-- decode wait instruction from unregistered rom
 		if (rom_data(i_width-1 downto 0)="0100000001") then	-- wait instuction
-=======
-		ir <= rom_data(i_width-1 downto 0);			-- better read (second) instruction from room
-		pcwait <= '0';
-		-- decode wait instruction from unregistered rom
-		if (rom_data(i_width-1 downto 0)="1000000100") then	-- wait instuction
->>>>>>> bc438351
 			pcwait <= '1';
 		end if;
 	end if;
@@ -175,11 +159,7 @@
 
 	pc_inc <= std_logic_vector(unsigned(pc) + 1);
 
-<<<<<<< HEAD
 process(jfetch, br, jmp, jpaddr, brdly, jpdly, pc, pc_inc)
-=======
-process(jfetch, br, jpaddr, brdly, pcwait, bsy, pc, pc_inc)
->>>>>>> bc438351
 begin
 	if jfetch='1' then
 		pc_mux <= jpaddr;
