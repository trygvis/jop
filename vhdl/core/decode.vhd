--
--
--  This file is a part of JOP, the Java Optimized Processor
--
--  Copyright (C) 2001-2008, Martin Schoeberl (martin@jopdesign.com)
--
--  This program is free software: you can redistribute it and/or modify
--  it under the terms of the GNU General Public License as published by
--  the Free Software Foundation, either version 3 of the License, or
--  (at your option) any later version.
--
--  This program is distributed in the hope that it will be useful,
--  but WITHOUT ANY WARRANTY; without even the implied warranty of
--  MERCHANTABILITY or FITNESS FOR A PARTICULAR PURPOSE.  See the
--  GNU General Public License for more details.
--
--  You should have received a copy of the GNU General Public License
--  along with this program.  If not, see <http://www.gnu.org/licenses/>.
--


--
--	decode.vhd
--
--	cpu decode of JOP3
--	
--	generate control for pc and stack
--
--
--	resources on ACEX1K30-3
--	
--		xxx LCs, 42.0 MHz	
--
--	todo:
--
--
--	2001-07-03	extracted from core.vhd
--	2001-10-28	ldjpc, stjpc
--	2001-10-31	stbc
--	2001-12-04	cp removed
--	2001-12-05	sel_rda, sel_wra: logic from ir (not registered)
--				sel_smux: logic from ir (not registered, no mix addr/rd-ex: nop befor stsp)
--	2001-12-06	moved ir from decode to fetch, jbr unregistered
--	2001-12-07	moved jbr decode to bcfetch, ldi loads consts from ram (addr > 31), jp removed
--	2001-12-08	instruction set changed to 8 bit
--	2002-03-24	new shift instructions
--	2002-12-02	wait instruction for memory
--	2003-02-12	added instruction ld_opd_8u/16u
--	2004-10-07	new alu selection with sel_sub, sel_amux and ena_a
--	2004-10-08	moved bsy/pcwait from decode to fetch
--	2006-01-12	new ar for local memory addressing: star, ldmi, stmi
--				stioa, stiod, ldiod removed
--	2007-08-31	use addr_width for signal dir
--	2007-09-01	use ram_width from jop_config instead of parameter
--	2005-09-05	use new branch and jmp instructions (offset part of instruction)
--	2009-11-22	move MMU decode from jopcpu (extension) to here
--


library ieee ;
use ieee.std_logic_1164.all ;
use ieee.numeric_std.all ;

use work.jop_config.all;
use work.jop_types.all;

entity decode is
generic (
	i_width		: integer		-- instruction width
);

port (
	clk, reset	: in std_logic;

	instr		: in std_logic_vector(i_width-1 downto 0);
	zf, nf		: in std_logic;		-- nf, eq and lt not used (only brz, brnz)
	eq, lt		: in std_logic;

	bcopd		: in std_logic_vector(15 downto 0);	-- index for mmu

	br			: out std_logic;
	jmp			: out std_logic;
	jbr			: out std_logic;

<<<<<<< HEAD
	mem_in		: out mem_in_type;
	mmu_instr	: out std_logic_vector(MMU_WIDTH-1 downto 0);
	mul_wr		: out std_logic;
	wr_dly		: out std_logic;
=======
	ext_addr	: out std_logic_vector(EXTA_WIDTH-1 downto 0);
	mem_type	: out std_logic_vector(1 downto 0);
	rd, wr		: out std_logic;
>>>>>>> bc438351

	dir			: out std_logic_vector(ram_width-1 downto 0);

	sel_sub		: out std_logic;						-- 0..add, 1..sub
	sel_amux	: out std_logic;						-- 0..sum, 1..lmux
	ena_a		: out std_logic;						-- 1..store new value
	sel_bmux	: out std_logic;						-- 0..a, 1..mem
	sel_log		: out std_logic_vector(1 downto 0);		-- pop/st, and, or, xor
	sel_shf		: out std_logic_vector(1 downto 0);		-- sr, sl, sra, (sr)
	sel_lmux	: out std_logic_vector(2 downto 0);		-- log, shift, mem, io, reg
	sel_imux	: out std_logic_vector(1 downto 0);		-- java opds
	sel_rmux	: out std_logic_vector(1 downto 0);		-- sp, vp, jpc
	sel_smux	: out std_logic_vector(1 downto 0);		-- sp, a, sp-1, sp+1

	sel_mmux	: out std_logic;						-- 0..a, 1..b
	sel_rda		: out std_logic_vector(2 downto 0);		-- 
	sel_wra		: out std_logic_vector(2 downto 0);		-- 

	wr_ena		: out std_logic;

	ena_b		: out std_logic;
	ena_vp		: out std_logic;
	ena_jpc		: out std_logic;
	ena_ar		: out std_logic
);
end decode;

architecture rtl of decode is

--
--	Signals
--

--
-- intruction register, shortcut
--
--	signal ir		: std_logic_vector(i_width-1 downto 0);		-- Xilinx and ModelSim don't like this... instruction register
	signal ir		: std_logic_vector(9 downto 0);		-- instruction register
	signal is_push	: std_logic;
	signal is_pop	: std_logic;

begin

	-- TODO: ignored additional 2 bits at the moment
	ir <= instr(9 downto 2);		-- registered in fetch

<<<<<<< HEAD
	mmu_instr <= ir(MMU_WIDTH-1 downto 0);	-- address for extension select
=======
	ext_addr <= ir(EXTA_WIDTH-1 downto 0);	-- address for extension select
	mem_type <= instr(1 downto 0);
>>>>>>> bc438351

--
--	branch, jbranch
--

process(clk, reset)
begin
	if (reset='1') then
		br <= '0';
		jmp <= '0';
	elsif rising_edge(clk) then

		br <= '0';
		jmp <= '0';
		if((ir(9 downto 6)="0110" and zf='1') or		-- bz
			(ir(9 downto 6)="0111" and zf='0')) then	-- bnz
			br <= '1';
		end if;
		if (ir(9)='1') then								-- jmp
			jmp <= '1';
		end if;

	end if;
end process;

--	wait is decoded direct in fetch.vhd!

process(ir)
begin

	jbr <= '0';
	if ir="0100000010" then		-- jbr: goto and if_xxx
		jbr <= '1';
	end if;

end process;

--
--	addr, read stage:
--		decode from ir (only logic, no register)
--
process(ir, is_pop, is_push)
begin

	is_pop <= '0';
	is_push <= '0';

	case ir(9 downto 6) is

		when "0000" =>			-- POP
				is_pop <= '1';
		when "0001" =>			-- POP
				is_pop <= '1';
		when "0010" =>			-- PUSH
				is_push <= '1';
		when "0011" =>			-- PUSH
				is_push <= '1';
		when "0100" =>			-- NOP
		when "0101" =>			-- null
		when "0110" =>			-- POP
				is_pop <= '1';
		when "0111" =>			-- POP
				is_pop <= '1';
		when "1000" =>			-- NOP
		when "1001" =>			-- null
		when "1010" =>			-- null
		when "1011" =>			-- null
		when "1100" =>			-- null
		when "1101" =>			-- null
		when "1110" =>			-- null
		when "1111" =>			-- null


		when others =>
			null;
	end case;



-- ram wraddress and wrena are registered

	wr_ena <= '0';
	if (is_push='1' or						-- push instructions
		ir(9 downto 5)="00001" or			-- stm
		ir(9 downto 3)="0000010") then		-- st, stn, stmi

		wr_ena <= '1';
	end if;

	sel_imux <= ir(1 downto 0);			-- ld opd_x

-- select for rd/wr address muxes

	dir <= std_logic_vector(to_unsigned(0, ram_width-5)) & ir(4 downto 0);

	sel_rda <= "110";					-- sp
	if (ir(9 downto 3)="0011101") then	-- ld, ldn, ldmi
		sel_rda <= ir(2 downto 0);
	end if;
	if (ir(9 downto 5)="00101") then	-- ldm
		sel_rda <= "111";
	end if;
	if (ir(9 downto 5)="00110") then	-- ldi
		sel_rda <= "111";
		dir <= std_logic_vector(to_unsigned(1, ram_width-5)) & 
			ir(4 downto 0);				-- addr > 31 constants
	end if;

	sel_wra <= "110";					-- spp
	if ir(9 downto 3)="0000010" then	-- st, stn, stmi
		sel_wra <= ir(2 downto 0);
	end if;
	if ir(9 downto 5)="00001" then		-- stm
		sel_wra <= "111";
	end if;

-- select for sp update

	sel_smux <= "00";				-- sp = sp
	if is_pop='1' then				-- 'pop' instruction
		sel_smux <= "01";			-- --sp
	end if;
	if is_push='1' then				-- 'push' instruction
		sel_smux <= "10";			-- ++sp
	end if;
	if ir="0000011011" then			-- st sp
		sel_smux <= "11";			-- sp = a
	end if;
			
end process;

--
--	ex stage (ALU, stack)
--

process(clk, reset)
begin

	if (reset='1') then
		sel_sub <= '0';
		sel_amux <= '0';
		ena_a <= '0';
		sel_bmux <= '0';
		sel_log <= "00";
		sel_shf <= "00";
		sel_lmux <= "000";
		sel_rmux <= "00";
		sel_mmux <= '0';
		ena_b <= '0';
		ena_vp <= '0';
		ena_jpc <= '0';
		ena_ar <= '0';

	elsif rising_edge(clk) then

		sel_log <= "00";						-- default is pop path
		if (ir(9 downto 2)="00000000") then		-- pop, and, or, xor
			sel_log <= ir(1 downto 0);
		end if;

		sel_shf <= ir(1 downto 0);

		sel_sub <= '1';			-- default is subtract for lt-flag
		sel_amux <= '1';			-- default is lmux
		ena_a <= '1';			-- default is enable
		ena_vp <= '0';
		ena_jpc <= '0';
		ena_ar <= '0';

		case ir is

			when "0000000000" =>			-- pop
			when "0000000001" =>			-- and
			when "0000000010" =>			-- or
			when "0000000011" =>			-- xor
			when "0000000100" =>			-- add
					sel_sub <= '0';
					sel_amux <= '0';
			when "0000000101" =>			-- sub
					sel_amux <= '0';
			when "0000010000" =>			-- st0
			when "0000010001" =>			-- st1
			when "0000010010" =>			-- st2
			when "0000010011" =>			-- st3
			when "0000010100" =>			-- st
			when "0000010101" =>			-- stmi
			when "0000011000" =>			-- stvp
					ena_vp <= '1';
			when "0000011001" =>			-- stjpc
					ena_jpc <= '1';
			when "0000011010" =>			-- star
					ena_ar <= '1';
			when "0000011011" =>			-- stsp
			when "0000011100" =>			-- ushr
			when "0000011101" =>			-- shl
			when "0000011110" =>			-- shr
--			when "00001-----" =>			-- stm
			when "0001000000" =>			-- stmul
			when "0001000001" =>			-- stmwa
			when "0001000010" =>			-- stmra
			when "0001000011" =>			-- stmwd
			when "0001000100" =>			-- stald
			when "0001000101" =>			-- stast
			when "0001000110" =>			-- stgf
			when "0001000111" =>			-- stpf
			when "0001001000" =>			-- stcp
			when "0001001001" =>			-- stbcrd
			when "0001001010" =>			-- stidx
			when "0001001011" =>			-- stps
--			when "00101-----" =>			-- ldm
--			when "00110-----" =>			-- ldi
			when "0011100000" =>			-- ldmrd
			when "0011100001" =>			-- ldmul
			when "0011100010" =>			-- ldbcstart
			when "0011101000" =>			-- ld0
			when "0011101001" =>			-- ld1
			when "0011101010" =>			-- ld2
			when "0011101011" =>			-- ld3
			when "0011101100" =>			-- ld
			when "0011101101" =>			-- ldmi
			when "0011110000" =>			-- ldsp
			when "0011110001" =>			-- ldvp
			when "0011110010" =>			-- ldjpc
			when "0011110100" =>			-- ld_opd_8u
			when "0011110101" =>			-- ld_opd_8s
			when "0011110110" =>			-- ld_opd_16u
			when "0011110111" =>			-- ld_opd_16s
			when "0011111000" =>			-- dup
					ena_a <= '0';
			when "0100000000" =>			-- nop
					ena_a <= '0';
			when "0100000001" =>			-- wait
					ena_a <= '0';
			when "0100000010" =>			-- jbr
					ena_a <= '0';
			when "0100010000" =>			-- stgs
					ena_a <= '0';
--			when "0110------" =>			-- bz
--			when "0111------" =>			-- bnz
--			when "1---------" =>			-- jmp
--					ena_a <= '0';

			when others =>
				null;
		end case;

		if ir(9)='1' then		-- jmp
			ena_a <= '0';
		end if;

		sel_lmux <= "000";		-- log

		if ir(9 downto 2)="00000111" then				-- ushr, shl, shr
			sel_lmux <= "001";
		end if;

		if ir(9 downto 5)="00101" then				-- ldm
			sel_lmux <= "010";
		end if;
		if ir(9 downto 5)="00110" then				-- ldi
			sel_lmux <= "010";
		end if;

		if ir(9 downto 3)="0011101" then				-- ld, ldn, ldmi
			sel_lmux <= "010";
		end if;

		if ir(9 downto 2)="00111101" then				-- ld_opd_x
			sel_lmux <= "011";
		end if;

		if ir(9 downto 3)="0011100" then				-- ld from mmu/mul
			sel_lmux <= "100";
		end if;

		if ir(9 downto 2)="00111100" then				-- ldsp, ldvp, ldjpc
			sel_lmux <= "101";
		end if;

									-- default 'pop'
		sel_bmux <= '1';			-- mem
		sel_mmux <= '0';			-- a
		if is_pop='0' then			-- 'push' or 'no stack change'
			sel_bmux <= '0';		-- a
			sel_mmux <= '1';		-- b
		end if;

		ena_b <= '1';
		if is_push='0' and is_pop='0' then	-- 'no stack change' (nop, wait, jbr)
			ena_b <= '0';
		end if;

		sel_rmux <= ir(1 downto 0);			-- ldsp, ldvp, ldjpc

	end if;
end process;

--
--	ex stage (MMU, mul)
--		was in former extension.vhd
--
process(clk, reset)
begin
	if (reset='1') then
		mem_in.rd <= '0';
		mem_in.wr <= '0';
		mem_in.addr_wr <= '0';
		mem_in.bc_rd <= '0';
		mem_in.stidx <= '0';
		mem_in.iaload <= '0';
		mem_in.iastore <= '0';
		mem_in.getfield <= '0';
		mem_in.putfield <= '0';
		mem_in.getstatic <= '0';
		mem_in.putstatic <= '0';
		mem_in.copy <= '0';
		mul_wr <= '0';
		wr_dly <= '0';


	elsif rising_edge(clk) then
		mem_in.rd <= '0';
		mem_in.wr <= '0';
		mem_in.addr_wr <= '0';
		mem_in.bc_rd <= '0';
		mem_in.stidx <= '0';
		mem_in.iaload <= '0';
		mem_in.iastore <= '0';
		mem_in.getfield <= '0';
		mem_in.putfield <= '0';
		mem_in.getstatic <= '0';
		mem_in.putstatic <= '0';
		mem_in.copy <= '0';
		mul_wr <= '0';
		wr_dly <= '0';

		if ir(9 downto 4)="000100" then		-- a MMU or mul instruction
			wr_dly <= '1';
			case ir(MMU_WIDTH-1 downto 0) is
				when STMUL =>
					mul_wr <= '1';			-- start multiplier
				when STMWA =>
					mem_in.addr_wr <= '1';	-- store write address
				when STMRA =>
					mem_in.rd <= '1';		-- start memory or io read
				when STMWD =>
					mem_in.wr <= '1';		-- start memory or io write
				when STALD =>
					mem_in.iaload <= '1';	-- start array load
				when STAST =>
					mem_in.iastore <= '1';	-- start array store
				when STGF =>
					mem_in.getfield <= '1';	-- start getfield
				when STPF =>
					mem_in.putfield <= '1';	-- start putfield
				when STCP =>
					mem_in.copy <= '1';		-- start copy
				when STBCR =>
					mem_in.bc_rd <= '1';	-- start bytecode read
				when STIDX =>
					mem_in.stidx <= '1';	-- store index
				-- when STPS =>
				when others =>
					mem_in.putstatic <= '1';	-- start putstatic
			end case;
		end if;

		if ir(9 downto 4)="010001" then		-- a MMU instruction, no SP change
			wr_dly <= '1';
			case ir(MMU_WIDTH-1 downto 0) is
				-- when STGS =>
				when others =>
					mem_in.getstatic <= '1';	-- start getstatic
			end case;
		end if;

	end if;
end process;

	-- route bytcode operand from bcfetch to MMU
	mem_in.bcopd <= bcopd;

end rtl;<|MERGE_RESOLUTION|>--- conflicted
+++ resolved
@@ -82,16 +82,10 @@
 	jmp			: out std_logic;
 	jbr			: out std_logic;
 
-<<<<<<< HEAD
 	mem_in		: out mem_in_type;
 	mmu_instr	: out std_logic_vector(MMU_WIDTH-1 downto 0);
 	mul_wr		: out std_logic;
 	wr_dly		: out std_logic;
-=======
-	ext_addr	: out std_logic_vector(EXTA_WIDTH-1 downto 0);
-	mem_type	: out std_logic_vector(1 downto 0);
-	rd, wr		: out std_logic;
->>>>>>> bc438351
 
 	dir			: out std_logic_vector(ram_width-1 downto 0);
 
@@ -138,12 +132,7 @@
 	-- TODO: ignored additional 2 bits at the moment
 	ir <= instr(9 downto 2);		-- registered in fetch
 
-<<<<<<< HEAD
 	mmu_instr <= ir(MMU_WIDTH-1 downto 0);	-- address for extension select
-=======
-	ext_addr <= ir(EXTA_WIDTH-1 downto 0);	-- address for extension select
-	mem_type <= instr(1 downto 0);
->>>>>>> bc438351
 
 --
 --	branch, jbranch
