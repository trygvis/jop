--
--
--  This file is a part of JOP, the Java Optimized Processor
--
--  Copyright (C) 2001-2008, Martin Schoeberl (martin@jopdesign.com)
--
--  This program is free software: you can redistribute it and/or modify
--  it under the terms of the GNU General Public License as published by
--  the Free Software Foundation, either version 3 of the License, or
--  (at your option) any later version.
--
--  This program is distributed in the hope that it will be useful,
--  but WITHOUT ANY WARRANTY; without even the implied warranty of
--  MERCHANTABILITY or FITNESS FOR A PARTICULAR PURPOSE.  See the
--  GNU General Public License for more details.
--
--  You should have received a copy of the GNU General Public License
--  along with this program.  If not, see <http://www.gnu.org/licenses/>.
--


--
--	jop_512x32.vhd
--
<<<<<<< HEAD
--	top level for a 512x32 SSRAM board (e.g. Altera DE2-70 board)
=======
--	top level for a 512x32 SRAM board
-- 	now it's basically the Altera DE2 board
>>>>>>> 661e41a3
--
--	2009-03-31	adapted from jop_256x16.vhd
--  2010-06-25  Working version with SSRAM
--
--


library ieee;
use ieee.std_logic_1164.all;
use ieee.numeric_std.all;

use work.jop_types.all;
use work.sc_pack.all;
use work.jop_config.all;


entity jop is

generic (				
	ram_cnt		: integer := 3;		-- clock cycles for external ram
    --rom_cnt	: integer := 3;		-- clock cycles for external rom OK for 20 MHz
    rom_cnt		: integer := 15;	-- clock cycles for external rom for 100 MHz
	jpc_width	: integer := 12;	-- address bits of java bytecode pc = cache size
	block_bits	: integer := 5;		-- 2*block_bits is number of cache blocks
	spm_width	: integer := 0		-- size of scratchpad RAM (in number of address bits for 32-bit words)
);

port (
	clk				: in std_logic;
	
--
--	LEDs
--
	oLEDR		: out std_logic_vector(17 downto 0);
--	oLEDG		: out std_logic_vector(7 downto 0);

	
--
--	Switches
--
	iSW				: in std_logic_vector(17 downto 0);
	
--
--	serial interface
--
	ser_txd			: out std_logic;
	ser_rxd			: in std_logic;
	oUART_CTS		: in std_logic;
	iUART_RTS		: out std_logic;
	
--
--	watchdog
--
	wd				: out std_logic;

--
--	only one ram bank
--
	oSRAM_A		 : out std_logic_vector(18 downto 0);		-- edit
	SRAM_DQ		 : inout std_logic_vector(31 downto 0);		-- edit
	oSRAM_CE1_N	 : out std_logic;
	oSRAM_OE_N	 : out std_logic;
	oSRAM_BE_N	 : out std_logic_vector(3 downto 0);
	oSRAM_WE_N	 : out std_logic;
	oSRAM_GW_N   : out std_logic;
	oSRAM_CLK	 : out std_logic;
	oSRAM_ADSC_N : out std_logic;
	oSRAM_ADSP_N : out std_logic;
	oSRAM_ADV_N	 : out std_logic;
	oSRAM_CE2	 : out std_logic;
	oSRAM_CE3_N  : out std_logic
);
end jop;

architecture rtl of jop is

--
--	components:
--

component pll is
generic (multiply_by : natural; divide_by : natural);
port (
	inclk0		: in std_logic;
	c0			: out std_logic
);
end component;


--
--	Signals
--
	signal clk_int			: std_logic;

	signal int_res			: std_logic;
	signal res_cnt			: unsigned(2 downto 0) := "000";	-- for the simulation

	attribute altera_attribute : string;
	attribute altera_attribute of res_cnt : signal is "POWER_UP_LEVEL=LOW";

--
--	jopcpu connections
--
	signal sc_mem_out		: sc_out_type;
	signal sc_mem_in		: sc_in_type;
	signal sc_io_out		: sc_out_type;
	signal sc_io_in			: sc_in_type;
	signal irq_in			: irq_bcf_type;
	signal irq_out			: irq_ack_type;
	signal exc_req			: exception_type;

--
--	IO interface
--
	signal ser_in			: ser_in_type;
	signal ser_out			: ser_out_type;
	signal wd_out			: std_logic;

	-- for generation of internal reset
-- memory interface

	signal ram_addr			: std_logic_vector(18 downto 0);	-- edit
	signal ram_dout			: std_logic_vector(31 downto 0);	-- edit
	signal ram_din			: std_logic_vector(31 downto 0);	-- edit
	signal ram_dout_en		: std_logic;
	signal ram_clk			: std_logic;
	signal ram_nsc			: std_logic;
	signal ram_ncs			: std_logic;
	signal ram_noe			: std_logic;
	signal ram_nwe			: std_logic;

-- not available at this board:
	signal ser_ncts			: std_logic;
	signal ser_nrts			: std_logic;
	
-- remove the comment for RAM access counting
-- signal ram_count		: std_logic;

begin

	--ser_ncts <= '0';
--
--	intern reset
--	no extern reset, epm7064 has too less pins
--

process(clk_int)
begin
	if rising_edge(clk_int) then
		if (res_cnt/="111") then
			res_cnt <= res_cnt+1;
		end if;

		int_res <= not res_cnt(0) or not res_cnt(1) or not res_cnt(2);
	end if;
end process;

--
--	components of jop
--
	pll_inst : pll generic map(
		multiply_by => pll_mult,
		divide_by => pll_div
	)
	port map (
		inclk0	 => clk,
		c0	 => clk_int
	);
-- clk_int <= clk;

	wd <= wd_out;

	cpu: entity work.jopcpu
		generic map(
			jpc_width => jpc_width,
			block_bits => block_bits,
			spm_width => spm_width
		)
		port map(clk_int, int_res,
			sc_mem_out, sc_mem_in,
			sc_io_out, sc_io_in,
			irq_in, irq_out, exc_req);

	io: entity work.scio 
		port map (clk_int, int_res,
			sc_io_out, sc_io_in,
			irq_in, irq_out, exc_req,

			txd => ser_txd,
			rxd => ser_rxd,
			ncts => oUART_CTS,
			nrts => iUART_RTS,
			
			oLEDR => oLEDR,
--			oLEDG => oLEDG,
			iSW => iSW,
			
			wd => wd_out,
			--- IO pins
			l => open,
			r => open,
			t => open,
			b => open
			-- remove the comment for RAM access counting
			-- ram_cnt => ram_count
			

		);

	scm: entity work.sc_mem_if
		generic map (
			ram_ws => ram_cnt-1,
			addr_bits => 19			-- edit
		)
		port map (clk_int, int_res,
			sc_mem_out, sc_mem_in,

			ram_addr => ram_addr,
			ram_dout => ram_dout,
			ram_din => ram_din,
			ram_dout_en	=> ram_dout_en,
			ram_clk => ram_clk,
			ram_nsc => ram_nsc,
			ram_ncs => ram_ncs,
			ram_noe => ram_noe,
			ram_nwe => ram_nwe
		);

	process(ram_dout_en, ram_dout)
	begin
		if ram_dout_en='1' then
			SRAM_DQ <= ram_dout;
		else
			SRAM_DQ <= (others => 'Z');
		end if;
	end process;

	ram_din <= SRAM_DQ;
	
	-- remove the comment for RAM access counting
	-- ram_count <= ram_ncs;

--
--	To put this RAM address in an output register
--	we have to make an assignment (FAST_OUTPUT_REGISTER)
--
	oSRAM_A <= ram_addr;
	oSRAM_CE1_N <= ram_ncs;
	oSRAM_OE_N <= ram_noe;
	oSRAM_WE_N <= ram_nwe;
	oSRAM_BE_N <= (others => '0');
	oSRAM_GW_N <= '1';
	oSRAM_CLK <= ram_clk;
	
	oSRAM_ADSC_N <= ram_ncs;
	oSRAM_ADSP_N <= '1';
	oSRAM_ADV_N	<= '1';
	
	oSRAM_CE2 <= not ram_ncs;
    oSRAM_CE3_N <= ram_ncs;

end rtl;<|MERGE_RESOLUTION|>--- conflicted
+++ resolved
@@ -22,12 +22,7 @@
 --
 --	jop_512x32.vhd
 --
-<<<<<<< HEAD
 --	top level for a 512x32 SSRAM board (e.g. Altera DE2-70 board)
-=======
---	top level for a 512x32 SRAM board
--- 	now it's basically the Altera DE2 board
->>>>>>> 661e41a3
 --
 --	2009-03-31	adapted from jop_256x16.vhd
 --  2010-06-25  Working version with SSRAM
