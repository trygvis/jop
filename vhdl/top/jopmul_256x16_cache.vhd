--
--
--  This file is a part of JOP, the Java Optimized Processor
--
--  Copyright (C) 2001-2008, Martin Schoeberl (martin@jopdesign.com)
--
--  This program is free software: you can redistribute it and/or modify
--  it under the terms of the GNU General Public License as published by
--  the Free Software Foundation, either version 3 of the License, or
--  (at your option) any later version.
--
--  This program is distributed in the hope that it will be useful,
--  but WITHOUT ANY WARRANTY; without even the implied warranty of
--  MERCHANTABILITY or FITNESS FOR A PARTICULAR PURPOSE.  See the
--  GNU General Public License for more details.
--
--  You should have received a copy of the GNU General Public License
--  along with this program.  If not, see <http://www.gnu.org/licenses/>.
--


--
--	jop_256x16.vhd
--
--	top level for a 256x16 SRMA board (e.g. Altera DE2 board)
--
--	2006-08-06	adapted from jopcyc.vhd
--	2007-06-04	Use jopcpu and change component interface to records
--
--


library ieee;
use ieee.std_logic_1164.all;
use ieee.numeric_std.all;

use work.jop_types.all;
use work.sc_pack.all;
use work.sc_arbiter_pack.all;
use work.jop_config.all;


entity jop is

generic (
	ram_cnt		: integer := 2;		-- clock cycles for external ram
--	rom_cnt		: integer := 3;		-- clock cycles for external rom OK for 20 MHz
	rom_cnt		: integer := 10;	-- clock cycles for external rom for 100 MHz
	jpc_width	: integer := 10;	-- address bits of java bytecode pc = cache size
	block_bits	: integer := 4;		-- 2*block_bits is number of cache blocks
	spm_width	: integer := 0;		-- size of scratchpad RAM (in number of address bits for 32-bit words)
	cpu_cnt		: integer := 8		-- number of cpus
);

port (
	clk				: in std_logic;
--
--	serial interface
--
	ser_txd			: out std_logic;
	ser_rxd			: in std_logic;

--
--	watchdog
--
	wd				: out std_logic;

--
--	only one ram bank
--
	rama_a		: out std_logic_vector(17 downto 0);
	rama_d		: inout std_logic_vector(15 downto 0);
	rama_ncs	: out std_logic;
	rama_noe	: out std_logic;
	rama_nlb	: out std_logic;
	rama_nub	: out std_logic;
	rama_nwe	: out std_logic

);
end jop;

architecture rtl of jop is

--
--	components:
--

component pll is
generic (multiply_by : natural; divide_by : natural);
port (
	inclk0		: in std_logic;
	c0			: out std_logic
);
end component;


--
--	Signals
--
	signal clk_int			: std_logic;

	signal int_res			: std_logic;
	signal res_cnt			: unsigned(2 downto 0) := "000";	-- for the simulation

	attribute altera_attribute : string;
	attribute altera_attribute of res_cnt : signal is "POWER_UP_LEVEL=LOW";

--
--	jopcpu connections
--
	signal sc_arb_out		: arb_out_type(0 to cpu_cnt-1);
	signal sc_arb_in		: arb_in_type(0 to cpu_cnt-1);

	signal sc_lru_out		: arb_out_type(0 to cpu_cnt-1);
	signal sc_lru_in		: arb_in_type(0 to cpu_cnt-1);
	signal sc_mem_out		: sc_out_type;
	signal sc_mem_in		: sc_in_type;
	
	signal sc_io_out		: sc_out_array_type(0 to cpu_cnt-1);
	signal sc_io_in			: sc_in_array_type(0 to cpu_cnt-1);
	signal irq_in			: irq_in_array_type(0 to cpu_cnt-1);
	signal irq_out			: irq_out_array_type(0 to cpu_cnt-1);
	signal exc_req			: exception_array_type(0 to cpu_cnt-1);

--
--	IO interface
--
	signal ser_in			: ser_in_type;
	signal ser_out			: ser_out_type;
	type wd_out_array is array (0 to cpu_cnt-1) of std_logic;
	signal wd_out			: wd_out_array;

	signal inval			: std_logic_vector(0 to cpu_cnt-1);

	-- for generation of internal reset
-- memory interface

	signal ram_addr			: std_logic_vector(17 downto 0);
	signal ram_dout			: std_logic_vector(15 downto 0);
	signal ram_din			: std_logic_vector(15 downto 0);
	signal ram_dout_en	: std_logic;
	signal ram_ncs			: std_logic;
	signal ram_noe			: std_logic;
	signal ram_nwe			: std_logic;
	
-- cmpsync

	signal sync_in_array	: sync_in_array_type(0 to cpu_cnt-1);
	signal sync_out_array	: sync_out_array_type(0 to cpu_cnt-1);

-- not available at this board:
	signal ser_ncts			: std_logic;
	signal ser_nrts			: std_logic;
	
-- remove the comment for RAM access counting
-- signal ram_count		: std_logic;

begin

	ser_ncts <= '0';
--
--	intern reset
--	no extern reset, epm7064 has too less pins
--

process(clk_int)
begin
	if rising_edge(clk_int) then
		if (res_cnt/="111") then
			res_cnt <= res_cnt+1;
		end if;

		int_res <= not res_cnt(0) or not res_cnt(1) or not res_cnt(2);
	end if;
end process;

--
--	components of jop
--
	pll_inst : pll generic map(
		multiply_by => pll_mult,
		divide_by => pll_div
	)
	port map (
		inclk0	 => clk,
		c0	 => clk_int
	);
-- clk_int <= clk;

-- process(wd_out)
-- variable wd_help : std_logic;
-- 	begin
-- 		wd_help := '0';
-- 		for i in 0 to cpu_cnt-1 loop
-- 			wd_help := wd_help or wd_out(i);
-- 		end loop;
-- 		wd <= wd_help;
-- end process;

	wd <= wd_out(0);

	gen_cpu: for i in 0 to cpu_cnt-1 generate
		cpu: entity work.jopcpu
			generic map(
				jpc_width => jpc_width,
				block_bits => block_bits,
				spm_width => spm_width
			)
			port map(clk_int, int_res,
				sc_lru_out(i), sc_lru_in(i),
				sc_io_out(i), sc_io_in(i),
				irq_in(i), irq_out(i), exc_req(i));

<<<<<<< HEAD
		lru: entity work.lru
=======
		cmp_dcache: entity work.datacache
>>>>>>> bc438351
			port map (
				clk		=> clk_int,
				reset	=> int_res,
				inval   => inval(i),
				cpu_in	=> sc_lru_in(i),
				cpu_out => sc_lru_out(i),
				mem_in	=> sc_arb_in(i),
				mem_out => sc_arb_out(i));
	end generate;
	
	arbiter: entity work.arbiter
		generic map(
			addr_bits => SC_ADDR_SIZE,
			cpu_cnt => cpu_cnt
		)
		port map(clk_int, int_res,
			sc_arb_out, sc_arb_in,
			sc_mem_out, sc_mem_in);

	-- io for processor 0
	io: entity work.scio generic map (
			cpu_id => 0,
			cpu_cnt => cpu_cnt
		)
		port map (clk_int, int_res,
			sc_io_out(0), sc_io_in(0),
			irq_in(0), irq_out(0), exc_req(0),

			sync_out => sync_out_array(0),
			sync_in => sync_in_array(0),

			txd => ser_txd,
			rxd => ser_rxd,
			ncts => ser_ncts,
			nrts => ser_nrts,
			wd => wd_out(0),
			l => open,
			r => open,
			t => open,
			b => open,
			-- remove the comment for RAM access counting
			-- ram_cnt => ram_count,
			inval => inval(0)
		);
		
	-- io for processors with only sc_sys
	gen_io: for i in 1 to cpu_cnt-1 generate
		io2: entity work.sc_sys generic map (
			addr_bits => 4,
			clk_freq => clk_freq,
			cpu_id => i,
			cpu_cnt => cpu_cnt
		)
		port map(
			clk => clk_int,
			reset => int_res,
			address => sc_io_out(i).address(3 downto 0),
			wr_data => sc_io_out(i).wr_data,
			rd => sc_io_out(i).rd,
			wr => sc_io_out(i).wr,
			rd_data => sc_io_in(i).rd_data,
			rdy_cnt => sc_io_in(i).rdy_cnt,
			
			irq_in => irq_in(i),
			irq_out => irq_out(i),
			exc_req => exc_req(i),
			
			sync_out => sync_out_array(i),
			sync_in => sync_in_array(i),
			wd => wd_out(i),
			-- remove the comment for RAM access counting
			-- ram_count => ram_count,
			inval => inval(i)
		);
	end generate;

	scm: entity work.sc_mem_if
		generic map (
			ram_ws => ram_cnt-1,
			addr_bits => 18
		)
		port map (clk_int, int_res,
			sc_mem_out, sc_mem_in,

			ram_addr => ram_addr,
			ram_dout => ram_dout,
			ram_din => ram_din,
			ram_dout_en	=> ram_dout_en,
			ram_ncs => ram_ncs,
			ram_noe => ram_noe,
			ram_nwe => ram_nwe
		);
		
		
	-- syncronization of processors
	sync: entity work.cmpsync generic map (
		cpu_cnt => cpu_cnt)
		port map
		(
			clk => clk_int,
			reset => int_res,
			sync_in_array => sync_in_array,
			sync_out_array => sync_out_array
		);
		
		
	process(ram_dout_en, ram_dout)
	begin
		if ram_dout_en='1' then
			rama_d <= ram_dout;
		else
			rama_d <= (others => 'Z');
		end if;
	end process;

	ram_din <= rama_d;
	
	-- remove the comment for RAM access counting
	-- ram_count <= ram_ncs;

--
--	To put this RAM address in an output register
--	we have to make an assignment (FAST_OUTPUT_REGISTER)
--
	rama_a <= ram_addr;
	rama_ncs <= ram_ncs;
	rama_noe <= ram_noe;
	rama_nwe <= ram_nwe;
	rama_nlb <= '0';
	rama_nub <= '0';


end rtl;<|MERGE_RESOLUTION|>--- conflicted
+++ resolved
@@ -211,11 +211,7 @@
 				sc_io_out(i), sc_io_in(i),
 				irq_in(i), irq_out(i), exc_req(i));
 
-<<<<<<< HEAD
-		lru: entity work.lru
-=======
 		cmp_dcache: entity work.datacache
->>>>>>> bc438351
 			port map (
 				clk		=> clk_int,
 				reset	=> int_res,
