--
--
--  This file is a part of JOP, the Java Optimized Processor
--
--  Copyright (C) 2001-2008, Martin Schoeberl (martin@jopdesign.com)
--
--  This program is free software: you can redistribute it and/or modify
--  it under the terms of the GNU General Public License as published by
--  the Free Software Foundation, either version 3 of the License, or
--  (at your option) any later version.
--
--  This program is distributed in the hope that it will be useful,
--  but WITHOUT ANY WARRANTY; without even the implied warranty of
--  MERCHANTABILITY or FITNESS FOR A PARTICULAR PURPOSE.  See the
--  GNU General Public License for more details.
--
--  You should have received a copy of the GNU General Public License
--  along with this program.  If not, see <http://www.gnu.org/licenses/>.
--


--
--	jopcyc12.vhd
--
--	top level for cycore borad with EP1C12
--
--	2002-03-28	creation
--	2002-06-27	isa bus for CS8900
--	2002-07-27	io for baseio
--	2002-08-02	second uart (use first for download and debug)
--	2002-11-01	removed second uart
--	2002-12-01	split memio
--	2002-12-07	disable clkout
--	2003-02-21	adapt for new Cyclone board with EP1C6
--	2003-07-08	invertion of cts, rts to uart
--	2004-09-11	new extension module
--	2004-10-08	mul operands from a and b, single instruction
--	2005-05-12	added the bsy routing through extension
--	2005-08-15	sp_ov can be used to show a stoack overflow on the wd pin
--	2005-11-30	SimpCon for IO devices
--	2007-03-17	Use jopcpu and change component interface to records
--
--


library ieee;
use ieee.std_logic_1164.all;
use ieee.numeric_std.all;

use work.jop_types.all;
use work.sc_pack.all;
use work.jop_config.all;


entity jop is

generic (
	ram_cnt		: integer := 2;		-- clock cycles for external ram
--	rom_cnt		: integer := 3;		-- clock cycles for external rom OK for 20 MHz
	rom_cnt		: integer := 10;	-- clock cycles for external rom for 100 MHz
	jpc_width	: integer := 12;	-- address bits of java bytecode pc = cache size
	block_bits	: integer := 4;		-- 2*block_bits is number of cache blocks
	spm_width	: integer := 0		-- size of scratchpad RAM (in number of address bits for 32-bit words)
);

port (
	clk		: in std_logic;
--
--	serial interface
--
	ser_txd			: out std_logic;
	ser_rxd			: in std_logic;
	ser_ncts		: in std_logic;
	ser_nrts		: out std_logic;

--
--	watchdog
--
	wd		: out std_logic;
	freeio	: out std_logic;

--
--	two ram banks
--
	rama_a		: out std_logic_vector(17 downto 0);
	rama_d		: inout std_logic_vector(15 downto 0);
	rama_ncs	: out std_logic;
	rama_noe	: out std_logic;
	rama_nlb	: out std_logic;
	rama_nub	: out std_logic;
	rama_nwe	: out std_logic;
	ramb_a		: out std_logic_vector(17 downto 0);
	ramb_d		: inout std_logic_vector(15 downto 0);
	ramb_ncs	: out std_logic;
	ramb_noe	: out std_logic;
	ramb_nlb	: out std_logic;
	ramb_nub	: out std_logic;
	ramb_nwe	: out std_logic;

--
--	config/program flash and big nand flash
--
	fl_a	: out std_logic_vector(18 downto 0);
	fl_d	: inout std_logic_vector(7 downto 0);
	fl_ncs	: out std_logic;
	fl_ncsb	: out std_logic;
	fl_noe	: out std_logic;
	fl_nwe	: out std_logic;
	fl_rdy	: in std_logic;

--
--	I/O pins of board
--
	io_b	: inout std_logic_vector(10 downto 1);
	io_l	: inout std_logic_vector(20 downto 1);
	io_r	: inout std_logic_vector(20 downto 1);
	io_t	: inout std_logic_vector(6 downto 1)
);
end jop;

architecture rtl of jop is

--
--	components:
--

component pll is
generic (multiply_by : natural; divide_by : natural);
port (
	inclk0		: in std_logic;
	c0			: out std_logic
);
end component;

--
--	Signals
--
	signal clk_int			: std_logic;

	signal int_res			: std_logic;
	signal res_cnt			: unsigned(2 downto 0) := "000";	-- for the simulation

	attribute altera_attribute : string;
	attribute altera_attribute of res_cnt : signal is "POWER_UP_LEVEL=LOW";

--
--	jopcpu connections
--
	signal sc_lru_out		: sc_out_type;
	signal sc_lru_in		: sc_in_type;
	signal sc_mem_out		: sc_out_type;
	signal sc_mem_in		: sc_in_type;
	signal sc_io_out		: sc_out_type;
	signal sc_io_in			: sc_in_type;
	signal irq_in			: irq_bcf_type;
	signal irq_out			: irq_ack_type;
	signal exc_req			: exception_type;

--
--	IO interface
--
	signal ser_in			: ser_in_type;
	signal ser_out			: ser_out_type;
	signal wd_out			: std_logic;

	signal inval			: std_logic;

-- for generation of internal reset

-- memory interface

	signal ram_addr			: std_logic_vector(17 downto 0);
	signal ram_dout			: std_logic_vector(31 downto 0);
	signal ram_din			: std_logic_vector(31 downto 0);
	signal ram_dout_en		: std_logic;
	signal ram_ncs			: std_logic;
	signal ram_noe			: std_logic;
	signal ram_nwe			: std_logic;
	
-- remove the comment for RAM access counting
-- signal ram_count		: std_logic;


begin

--
--	intern reset
--	no extern reset, epm7064 has too less pins
--

process(clk_int)
begin
	if rising_edge(clk_int) then
		if (res_cnt/="111") then
			res_cnt <= res_cnt+1;
		end if;

		int_res <= not res_cnt(0) or not res_cnt(1) or not res_cnt(2);
	end if;
end process;

--
--	components of jop
--
	pll_inst : pll generic map(
		multiply_by => pll_mult,
		divide_by => pll_div
	)
	port map (
		inclk0	 => clk,
		c0	 => clk_int
	);
-- clk_int <= clk;

	wd <= wd_out;

	cpu: entity work.jopcpu
		generic map(
			jpc_width => jpc_width,
			block_bits => block_bits,
			spm_width => spm_width
		)
		port map(clk_int, int_res,
			sc_lru_out, sc_lru_in,
			sc_io_out, sc_io_in,
			irq_in, irq_out, exc_req);

	io: entity work.scio 
		port map (clk_int, int_res,
			sc_io_out, sc_io_in,
			irq_in, irq_out, exc_req,

			txd => ser_txd,
			rxd => ser_rxd,
			ncts => ser_ncts,
			nrts => ser_nrts,
			wd => wd_out,
			l => io_l,
			r => io_r,
			t => io_t,
			b => io_b,
			-- remove the comment for RAM access counting
			-- ram_cnt => ram_count,
			inval => inval
		);

<<<<<<< HEAD
	lru: entity work.lru
=======
	cmp_dcache: entity work.datacache
>>>>>>> bc438351
		port map (
			clk		=> clk_int,
			reset	=> int_res,
			inval	=> inval,
			cpu_in	=> sc_lru_in,
			cpu_out => sc_lru_out,
			mem_in	=> sc_mem_in,
			mem_out => sc_mem_out
		);
		

	scm: entity work.sc_mem_if
		generic map (
			ram_ws => ram_cnt-1,
			rom_ws => rom_cnt-1
		)
		port map (clk_int, int_res,
			sc_mem_out, sc_mem_in,

			ram_addr => ram_addr,
			ram_dout => ram_dout,
			ram_din => ram_din,
			ram_dout_en	=> ram_dout_en,
			ram_ncs => ram_ncs,
			ram_noe => ram_noe,
			ram_nwe => ram_nwe,

			fl_a => fl_a,
			fl_d => fl_d,
			fl_ncs => fl_ncs,
			fl_ncsb => fl_ncsb,
			fl_noe => fl_noe,
			fl_nwe => fl_nwe,
			fl_rdy => fl_rdy

		);

	process(ram_dout_en, ram_dout)
	begin
		if ram_dout_en='1' then
			rama_d <= ram_dout(15 downto 0);
			ramb_d <= ram_dout(31 downto 16);
		else
			rama_d <= (others => 'Z');
			ramb_d <= (others => 'Z');
		end if;
	end process;

	ram_din <= ramb_d & rama_d;
	
-- remove the comment for RAM access counting
-- ram_count <= ram_ncs;


--
--	To put this RAM address in an output register
--	we have to make an assignment (FAST_OUTPUT_REGISTER)
--
	rama_a <= ram_addr;
	rama_ncs <= ram_ncs;
	rama_noe <= ram_noe;
	rama_nwe <= ram_nwe;
	rama_nlb <= '0';
	rama_nub <= '0';

	ramb_a <= ram_addr;
	ramb_ncs <= ram_ncs;
	ramb_noe <= ram_noe;
	ramb_nwe <= ram_nwe;
	ramb_nlb <= '0';
	ramb_nub <= '0';

	freeio <= 'Z';

end rtl;<|MERGE_RESOLUTION|>--- conflicted
+++ resolved
@@ -244,11 +244,7 @@
 			inval => inval
 		);
 
-<<<<<<< HEAD
-	lru: entity work.lru
-=======
 	cmp_dcache: entity work.datacache
->>>>>>> bc438351
 		port map (
 			clk		=> clk_int,
 			reset	=> int_res,
