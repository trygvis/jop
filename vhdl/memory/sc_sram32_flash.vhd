--- conflicted
+++ resolved
@@ -218,11 +218,7 @@
 --
 --	MUX registered RAM and Flash data or ready signal
 --
-<<<<<<< HEAD
-process(flash_data, nand_rdy, ram_access, ram_data, sel_rdy)
-=======
 process(ram_access, ram_data, flash_data, nand_rdy(1), sel_rdy)
->>>>>>> 224bc1ef
 
 begin
 	if (ram_access='1') then
@@ -239,11 +235,7 @@
 --
 --	next state logic
 --
-<<<<<<< HEAD
-process(sc_mem_out, state, trans_flash, trans_ram, trans_rdy, wait_state)
-=======
 process(state, sc_mem_out, trans_ram, wait_state, trans_rdy, trans_flash)
->>>>>>> 224bc1ef
 
 begin
 
