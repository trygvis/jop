--- conflicted
+++ resolved
@@ -38,11 +38,7 @@
 port (
 	clk			: in std_logic;
 	address		: in std_logic_vector(addr_width-1 downto 0);
-<<<<<<< HEAD
-	q			: out std_logic_vector(11 downto 0)
-=======
 	q			: out std_logic_vector(width-1 downto 0)
->>>>>>> bc438351
 );
 
 	subtype word is std_logic_vector(width-1 downto 0);
