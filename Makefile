--- conflicted
+++ resolved
@@ -237,17 +237,12 @@
 else
 	make config_byteblaster
 endif
-<<<<<<< HEAD
-	make download
-
 ifeq ($(USB),true)
 TEST_JAPP_CONFIG=config_usb
 else
 TEST_JAPP_CONFIG=config_byteblaster
 endif
 test_japp: java_app $(TEST_JAPP_CONFIG) test_download
-=======
->>>>>>> 2b94563e
 
 install:
 	@echo nothing to install
@@ -392,13 +387,7 @@
 	make gen_mem -e ASM_SRC=jvm JVM_TYPE=SERIAL
 	@echo $(QPROJ)
 	for target in $(QPROJ); do \
-<<<<<<< HEAD
 		make qsyn -e QBT=$$target || exit; \
-		cd quartus/$$target; \
-		cd ../..; \
-=======
-		make qsyn -e QBT=$$target; \
->>>>>>> 2b94563e
 	done
 
 
@@ -409,15 +398,8 @@
 	make gen_mem -e ASM_SRC=jvm JVM_TYPE=USB
 	@echo $(QPROJ)
 	for target in $(QPROJ); do \
-<<<<<<< HEAD
 		make qsyn -e QBT=$$target || exit; \
-		cd quartus/$$target; \
-		quartus_cpf -c jop.sof ../../rbf/$$target.rbf; \
-		cd ../..; \
-=======
-		make qsyn -e QBT=$$target; \
 		cd quartus/$$target && quartus_cpf -c jop.sof ../../rbf/$$target.rbf; \
->>>>>>> 2b94563e
 	done
 
 #
