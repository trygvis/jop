--- conflicted
+++ resolved
@@ -254,11 +254,7 @@
 config:
 ifeq ($(USB),true)
 	make config_usb
-<<<<<<< HEAD
-else 
-=======
-else
->>>>>>> 0fbc9e23
+else
 ifeq ($(XFPGA),true)
 	make config_xilinx
 else
